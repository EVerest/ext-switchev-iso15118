import asyncio
import logging
import socket
from typing import Optional, Tuple

from iso15118.shared.network import get_link_local_full_addr, get_tcp_port
from iso15118.shared.notifications import TCPClientNotification
from iso15118.shared.security import get_ssl_context

logger = logging.getLogger(__name__)


class TCPServer(asyncio.Protocol):
    # pylint: disable=too-many-instance-attributes
    """The TCP Server handling one or more connections to EVCCs"""

    # Tuple containing the full IPV6 address as (host, port, flowinfo, scope_id)
    # For example: ('fe80::1', 64473, 0, 1)
    full_ipv6_address: Tuple[str, int, int, int]
    # The 'host' component of the full IPv6Address tuple
    # (host, port, flowinfo, scope_id)
    ipv6_address_host: str

<<<<<<< HEAD
    def __init__(self, session_handler_queue: asyncio.Queue, iface: str, ciphersuites: str) -> None:
        self._session_handler_queue = session_handler_queue
        # The dynamic TCP port number in the range of (49152-65535)
        self.port_no_tls = get_tcp_port()
        self.port_tls = get_tcp_port()
        self.iface = iface
        self.server = None
        self.is_tls_enabled = False
        self.ciphersuites = ciphersuites

        # Making sure the TCP and TLS port are definitely different
        while self.port_no_tls == self.port_tls:
            self.port_tls = get_tcp_port()
=======
    def __init__(self, session_handler_queue: asyncio.Queue, iface: str) -> None:
        self._session_handler_queue: asyncio.Queue = session_handler_queue
        # The dynamic TCP port number in the range of (49152-65535)
        self.port: int = get_tcp_port()
        self.iface: str = iface
        self.server: Optional[asyncio.Server] = None
        self.is_tls_enabled: bool = False
>>>>>>> 3ebfea18

    async def start_tls(self, ready_event: asyncio.Event):
        """
        Uses the `server_factory` to start a TLS based server
        """
        await self.server_factory(ready_event, tls=True)

    async def start_no_tls(self, ready_event: asyncio.Event):
        """
        Uses the `server_factory` to start a regular TCO based server (No TLS)
        """
        await self.server_factory(ready_event, tls=False)

    async def server_factory(self, ready_event: asyncio.Event, tls: bool) -> None:
        """
        Factory method to spawn a new server.

        Configures the socket for the TCP server based on an IPv6 address,
        which is returned by the get_link_local_addr() function of the
        Network class, and binds that address to the socket.

        The TCP server is then started using the asyncio.start_server()
        function. Given the `tls` argument, an SSL context is generated and used,
        or not, to spawn the server.

        The start_serving parameter of start_server is by default set to
        True, causing the server to start accepting connections immediately.

        `asyncio.start_server` returns a Server object, more info here:
        https://docs.python.org/3/library/asyncio-stream.html#asyncio.start_server
        https://github.com/python/cpython/blob/3.9/Lib/asyncio/base_events.py#L1512
        https://github.com/python/cpython/blob/3.10/Lib/asyncio/base_events.py#L1511

        start_server is just a wrapper, for the loop.create_server, which
        takes  care of providing a factory method containing a StreamReader
        and a StreamWriter.
        Check:
        * https://github.com/python/cpython/blob/3.9/Lib/asyncio/streams.py#L58
        * https://github.com/python/cpython/blob/3.10/Lib/asyncio/streams.py#L53

        Args:
            tls (bool): flag to decide either to use tls encryption or not
        """
        ssl_context = None
        server_type = "TCP"
        self.is_tls_enabled = False
        if tls:
<<<<<<< HEAD
            port = self.port_tls
            ssl_context = get_ssl_context(True, self.ciphersuites)
=======
            ssl_context = get_ssl_context(True)
>>>>>>> 3ebfea18
            if ssl_context is not None:
                server_type = "TLS"
                self.is_tls_enabled = True
            else:
                logger.warning(
                    "SSL context not created. Falling back to TCP connection."
                )

        MAX_RETRIES: int = 3
        BACK_OFF_SECONDS: float = 0.5
        # Note: When the socket is being created inside a container,
        # sometimes the network interface is not ready yet and the binding
        # process fails the first time.
        # Therefore, a wait-and-retry block has been added.
        for i in range(MAX_RETRIES):
            # Initialise socket for IPv6 TCP packets
            # Address family (determines network layer protocol, here IPv6)
            # Socket type (stream, determines transport layer protocol TCP)
            sock = socket.socket(family=socket.AF_INET6, type=socket.SOCK_STREAM)

            # Allows address to be reused
            sock.setsockopt(socket.SOL_SOCKET, socket.SO_REUSEADDR, 1)

            self.full_ipv6_address = await get_link_local_full_addr(
                self.port, self.iface
            )
            self.ipv6_address_host = self.full_ipv6_address[0]

            # Bind the socket to the IP address and port for receiving
            # TCP packets
            try:
                sock.bind(self.full_ipv6_address)
                break
            except OSError as e:
                # Once the max amount of retries has been reached, reraise the exception
                if i == MAX_RETRIES - 1:
                    logger.error(f"{e} on {server_type} server.")
                    raise e
                else:
                    logger.warning(f"{e} on {server_type} server. Refreshing port...")
                    self._refresh_port()
                    logger.debug(f"Retrying on {self.port}")
                    await asyncio.sleep(BACK_OFF_SECONDS)
                    continue

        self.server = await asyncio.start_server(
            # The client_connected_cb callback, which is the __call__ method of
            # this class) is called whenever a new client connection is
            # established. It receives a StreamReader and StreamWriter pair.
            client_connected_cb=self,
            sock=sock,
            reuse_address=True,
            ssl=ssl_context,
        )

        logger.info(
            f"{server_type} server started at "
            f"address {self.ipv6_address_host}%{self.iface} and "
            f"port {self.port}"
        )

        ready_event.set()

        try:
            # Shield the task so we can handle the cancellation
            # closing the opening connections
            # Shield when cancelled, does not cancel the task within.
            # So, instead, we can control what to do with the task
            await asyncio.shield(self.server.wait_closed())
        except asyncio.CancelledError:
            logger.warning("Closing TCP server")
            self.server.close()
            await self.server.wait_closed()

    async def __call__(
        self, reader: asyncio.StreamReader, writer: asyncio.StreamWriter
    ) -> None:
        """
        Callback for a new socket connection with the server.
        It provides a streamReader and a streamWriter
        """
        new_client = TCPClientNotification(reader, writer)

        self._session_handler_queue.put_nowait(new_client)

        # TODO check these comments below
        # The callback may be forced to be stuck here until the
        # stop event is triggered, avoiding the connection to break
        # Try this
        # await writer.wait_closed()
        # or use a asyncio.Event
        # check:
        # https://github.com/python/cpython/blob/f790bc8084d3dfd723889740f9129ac8fcb2fa02/Lib/asyncio/streams.py#L310

    def _refresh_port(self):
        random_port = get_tcp_port()
        while random_port != self.port:
            random_port = get_tcp_port()
        self.port = random_port<|MERGE_RESOLUTION|>--- conflicted
+++ resolved
@@ -21,29 +21,14 @@
     # (host, port, flowinfo, scope_id)
     ipv6_address_host: str
 
-<<<<<<< HEAD
     def __init__(self, session_handler_queue: asyncio.Queue, iface: str, ciphersuites: str) -> None:
-        self._session_handler_queue = session_handler_queue
-        # The dynamic TCP port number in the range of (49152-65535)
-        self.port_no_tls = get_tcp_port()
-        self.port_tls = get_tcp_port()
-        self.iface = iface
-        self.server = None
-        self.is_tls_enabled = False
-        self.ciphersuites = ciphersuites
-
-        # Making sure the TCP and TLS port are definitely different
-        while self.port_no_tls == self.port_tls:
-            self.port_tls = get_tcp_port()
-=======
-    def __init__(self, session_handler_queue: asyncio.Queue, iface: str) -> None:
         self._session_handler_queue: asyncio.Queue = session_handler_queue
         # The dynamic TCP port number in the range of (49152-65535)
         self.port: int = get_tcp_port()
         self.iface: str = iface
         self.server: Optional[asyncio.Server] = None
         self.is_tls_enabled: bool = False
->>>>>>> 3ebfea18
+        self.ciphersuites = ciphersuites
 
     async def start_tls(self, ready_event: asyncio.Event):
         """
@@ -91,12 +76,7 @@
         server_type = "TCP"
         self.is_tls_enabled = False
         if tls:
-<<<<<<< HEAD
-            port = self.port_tls
             ssl_context = get_ssl_context(True, self.ciphersuites)
-=======
-            ssl_context = get_ssl_context(True)
->>>>>>> 3ebfea18
             if ssl_context is not None:
                 server_type = "TLS"
                 self.is_tls_enabled = True
