--- conflicted
+++ resolved
@@ -7,12 +7,8 @@
 
 from iso15118.secc.controller.interface import EVSEControllerInterface
 from iso15118.shared.messages.enums import AuthEnum, Protocol
-<<<<<<< HEAD
 from iso15118.shared.settings import shared_settings, set_ignoring_value_range
-=======
-from iso15118.shared.settings import shared_settings
 from iso15118.shared.utils import load_requested_auth_modes, load_requested_protocols
->>>>>>> e1c27e5f
 
 logger = logging.getLogger(__name__)
 
@@ -115,30 +111,8 @@
         for key, value in shared_settings.items():
             logger.info(f"{key:30}: {value}")
         for key, value in self.secc_env.items():
-<<<<<<< HEAD
             logger.info(f"{key:30}: {value}")
 
-    def load_requested_protocols(self, read_protocols: Optional[List[str]]):
-        protocols = format_list(read_protocols)
-        valid_protocols = list(set(protocols).intersection(self.default_protocols))
-        if not valid_protocols:
-            raise NoSupportedProtocols(
-                f"No supported protocols configured. Supported protocols are "
-                f"{self.default_protocols} and could be configured in .env"
-                f" file with key 'PROTOCOLS'"
-            )
-        self.supported_protocols = [Protocol[x] for x in valid_protocols]
-
-    def load_requested_auth_modes(self, read_auth_modes: Optional[List[str]]):
-        auth_modes = format_list(read_auth_modes)
-        valid_auth_options = list(set(auth_modes).intersection(self.default_auth_modes))
-        if not valid_auth_options:
-            raise NoSupportedAuthenticationModes(
-                f"No supported authentication modes configured. Supported auth modes"
-                f" are {self.default_auth_modes} and could be configured in .env"
-                f" file with key 'AUTH_MODES'"
-            )
-        self.supported_auth_options = [AuthEnum[x] for x in valid_auth_options]
 
     def load_everest_config(self, everest_config: dict) -> None:
 
@@ -174,17 +148,14 @@
         if not everest_config["supported_ISO15118_20_DC"]:
             protocols.remove("ISO_15118_20_DC")
         
-        self.load_requested_protocols(protocols)
+        self.supported_protocols = load_requested_protocols(protocols)
 
         self.use_cpo_backend = True
         logger.info(f"Using CPO Backend: {self.use_cpo_backend}")
 
-        self.load_requested_auth_modes(self.default_auth_modes)
+        self.supported_auth_options = load_requested_auth_modes(self.default_auth_modes)
 
         self.standby_allowed = False
 
         set_ignoring_value_range(everest_config["ignore_physical_values_limits"])
-        
-=======
-            logger.info(f"{key:30}: {value}")
->>>>>>> e1c27e5f
+        