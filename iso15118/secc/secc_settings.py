--- conflicted
+++ resolved
@@ -38,7 +38,6 @@
         "EIM",
         "PNC",
     ]
-<<<<<<< HEAD
     # The SECC must support both ciphers defined in ISO 15118-20
     # OpenSSL 1.3 supports TLS 1.3 cipher suites by default.
     # Calling .set_ciphers to be more evident about what is available.
@@ -48,9 +47,7 @@
     ciphersuites: List[str] = "TLS_AES_256_GCM_SHA384:TLS_CHACHA20_POLY1305_SHA256:ECDH-ECDSA-AES128-SHA256:ECDHE-ECDSA-AES128-SHA256"
 
     verify_contract_cert_chain = False
-=======
     env_dump: Optional[dict] = None
->>>>>>> dc8c3231
 
     def load_envs(self, env_path: Optional[str] = None) -> None:
         """
@@ -123,14 +120,7 @@
 
     def print_settings(self):
         logger.info("SECC settings:")
-<<<<<<< HEAD
-        for key, value in shared_settings.items():
-            logger.info(f"{key:30}: {value}")
-        for key, value in self.secc_env.items():
+        for key, value in self.env_dump.items():
             logger.info(f"{key:30}: {value}")
 
-save_ev_session_context: EVSessionContext = EVSessionContext()
-=======
-        for key, value in self.env_dump.items():
-            logger.info(f"{key:30}: {value}")
->>>>>>> dc8c3231
+save_ev_session_context: EVSessionContext = EVSessionContext()