"""
This module contains the SECC's States used to process the EVCC's incoming
V2GMessage objects of the ISO 15118-2 protocol, from SessionSetupReq to
SessionStopReq.
"""
import asyncio
import base64
from datetime import datetime, timedelta
import logging
import time
from typing import List, Optional, Type, Union
import os

from iso15118.secc.comm_session_handler import SECCCommunicationSession
from iso15118.secc.controller.interface import EVChargeParamsLimits
from iso15118.secc.states.secc_state import StateSECC
from iso15118.shared.exceptions import (
    CertAttributeError,
    CertChainLengthError,
    CertExpiredError,
    CertNotYetValidError,
    CertRevokedError,
    CertSignatureError,
    EncryptionError,
    PrivateKeyReadError,
)
from iso15118.shared.exi_codec import EXI
from iso15118.shared.messages.app_protocol import (
    SupportedAppProtocolReq,
    SupportedAppProtocolRes,
)
from iso15118.shared.messages.datatypes import DCEVSEChargeParameter, DCEVSEStatus, DCEVSEStatusCode
from iso15118.shared.messages.din_spec.msgdef import V2GMessage as V2GMessageDINSPEC
from iso15118.shared.messages.enums import (
    AuthEnum,
    AuthorizationStatus,
    AuthorizationTokenType,
    CpState,
    DCEVErrorCode,
    EVSEProcessing,
    IsolationLevel,
    Namespace,
    Protocol,
)
from iso15118.shared.messages.iso15118_2.body import (
    EMAID,
    AuthorizationReq,
    AuthorizationRes,
    BodyBase,
    CableCheckReq,
    CableCheckRes,
    CertificateInstallationReq,
    CertificateInstallationRes,
    CertificateUpdateReq,
    CertificateUpdateRes,
    ChargeParameterDiscoveryReq,
    ChargeParameterDiscoveryRes,
    ChargingStatusReq,
    ChargingStatusRes,
    CurrentDemandReq,
    CurrentDemandRes,
    MeteringReceiptReq,
    MeteringReceiptRes,
    PaymentDetailsReq,
    PaymentDetailsRes,
    PaymentServiceSelectionReq,
    PaymentServiceSelectionRes,
    PowerDeliveryReq,
    PowerDeliveryRes,
    PreChargeReq,
    PreChargeRes,
    ResponseCode,
    ServiceDetailReq,
    ServiceDetailRes,
    ServiceDiscoveryReq,
    ServiceDiscoveryRes,
    SessionSetupReq,
    SessionSetupRes,
    SessionStopReq,
    SessionStopRes,
    WeldingDetectionReq,
    WeldingDetectionRes,
)
from iso15118.shared.messages.iso15118_2.datatypes import (
    ACEVSEChargeParameter,
    ACEVSEStatus,
    AuthOptionList,
    CertificateChain,
    ChargeProgress,
    ChargeService,
    DCEVChargeParameter,
    ChargingSession,
    DHPublicKey,
    EncryptedPrivateKey,
    EnergyTransferModeList,
    Parameter,
    ParameterSet,
    SAScheduleList,
    SAScheduleTuple,
    ServiceCategory,
    ServiceDetails,
    ServiceID,
    ServiceList,
    ServiceName,
    ServiceParameterList,
    SubCertificates,
)
from iso15118.shared.messages.iso15118_2.msgdef import V2GMessage as V2GMessageV2
from iso15118.shared.messages.iso15118_20.common_types import (
    V2GMessage as V2GMessageV20,
)
from iso15118.shared.messages.timeouts import Timeouts
from iso15118.shared.messages.xmldsig import Signature
from iso15118.shared.notifications import StopNotification
from iso15118.shared.security import (
    CertPath,
    KeyEncoding,
    KeyPasswordPath,
    KeyPath,
    build_pem_certificate_chain,
    create_signature,
    encrypt_priv_key,
    get_cert_cn,
    get_certificate_hash_data,
    get_random_bytes,
    load_cert,
    load_priv_key,
    log_certs_details,
    verify_certs,
    verify_signature,
)
from iso15118.shared.states import Base64, Pause, State, Terminate
from iso15118.shared.settings import get_PKI_PATH

# *** EVerest code start ***
from everest_iso15118 import p_Charger
# *** EVerest code end ***

logger = logging.getLogger(__name__)


# ============================================================================
# |     COMMON SECC STATES (FOR BOTH AC AND DC CHARGING) - ISO 15118-2       |
# ============================================================================


class SessionSetup(StateSECC):
    """
    The ISO 15118-2 state in which the SECC processes a SessionSetupReq
    message from the EVCC.
    """

    def __init__(self, comm_session: SECCCommunicationSession):
        # TODO: less the time used for waiting for and processing the
        #       SDPRequest and SupportedAppProtocolReq
        super().__init__(comm_session, Timeouts.V2G_EVCC_COMMUNICATION_SETUP_TIMEOUT)

    async def process_message(
        self,
        message: Union[
            SupportedAppProtocolReq,
            SupportedAppProtocolRes,
            V2GMessageV2,
            V2GMessageV20,
            V2GMessageDINSPEC,
        ],
        message_exi: bytes = None,
    ):
        msg = self.check_msg_v2(message, [SessionSetupReq])
        if not msg:
            return

        session_setup_req: SessionSetupReq = msg.body.session_setup_req

        # EVerest code start #
        evcc_id : str = session_setup_req.evcc_id[0:2]
        MAC_COLONS = 5
        if session_setup_req.evcc_id.find(':') == -1:
            for i in range (MAC_COLONS):
                evcc_id+=':' + session_setup_req.evcc_id[i*2+2:i*2+4]
        p_Charger().publish_EVCCIDD(evcc_id)
        await self.comm_session.evse_controller.reset_evse_values()
        # EVerest code end #     

        # Check session ID. Most likely, we need to create a new one
        session_id: str = get_random_bytes(8).hex().upper()
        if msg.header.session_id == bytes(1).hex():
            # A new charging session is established
            self.response_code = ResponseCode.OK_NEW_SESSION_ESTABLISHED
        elif msg.header.session_id == self.comm_session.session_id:
            # The EV wants to resume the previously paused charging session
            session_id = self.comm_session.session_id
            self.response_code = ResponseCode.OK_OLD_SESSION_JOINED
        else:
            # False session ID from EV, gracefully assigning new session ID
            logger.warning(
                f"EVCC's session ID {msg.header.session_id} "
                f"does not match {self.comm_session.session_id}. "
                f"New session ID {session_id} assigned"
            )
            self.response_code = ResponseCode.OK_NEW_SESSION_ESTABLISHED

        session_setup_res = SessionSetupRes(
            response_code=self.response_code,
            evse_id=await self.comm_session.evse_controller.get_evse_id(
                Protocol.ISO_15118_2
            ),
            evse_timestamp=time.time(),
        )

        self.comm_session.evcc_id = session_setup_req.evcc_id
        self.comm_session.session_id = session_id

        self.create_next_message(
            ServiceDiscovery,
            session_setup_res,
            Timeouts.V2G_SECC_SEQUENCE_TIMEOUT,
            Namespace.ISO_V2_MSG_DEF,
        )


class ServiceDiscovery(StateSECC):
    """
    The ISO 15118-2 state in which the SECC processes a ServiceDiscoveryReq
    message from the EVCC.

    The EVCC may send one of the following requests in this state:
    1. ServiceDiscoveryReq
    2. ServiceDetailReq
    3. PaymentServiceSelectionReq

    Upon first initialisation of this state, we expect a ServiceDiscoveryReq
    but after that, the next possible request could be a ServiceDetailReq
    (for a value-added service that is offered in the service list if the
    ServiceDiscoveryRes) or a PaymentServiceSelectionReq. This means that we
    need to remain in this state until we receive the next message in the
    sequence.

    As a result, the create_next_message() method might be called with
    next_state = None.
    """

    def __init__(self, comm_session: SECCCommunicationSession):
        super().__init__(comm_session, Timeouts.V2G_SECC_SEQUENCE_TIMEOUT)
        self.expecting_service_discovery_req: bool = True

    async def process_message(
        self,
        message: Union[
            SupportedAppProtocolReq,
            SupportedAppProtocolRes,
            V2GMessageV2,
            V2GMessageV20,
            V2GMessageDINSPEC,
        ],
        message_exi: bytes = None,
    ):
        msg = self.check_msg_v2(
            message,
            [ServiceDiscoveryReq, ServiceDetailReq, PaymentServiceSelectionReq],
            self.expecting_service_discovery_req,
        )
        if not msg:
            return

        if msg.body.service_detail_req:
            await ServiceDetail(self.comm_session).process_message(message, message_exi)
            return

        if msg.body.payment_service_selection_req:
            await PaymentServiceSelection(self.comm_session).process_message(
                message, message_exi
            )
            return

        if msg.body.service_discovery_req and not self.expecting_service_discovery_req:
            self.stop_state_machine(
                f"{str(message)}' not accepted in state " f"{str(self)}",
                message,
                ResponseCode.FAILED_SEQUENCE_ERROR,
            )
            return
        service_discovery_req: ServiceDiscoveryReq = msg.body.service_discovery_req
        service_discovery_res = await self.get_services(
            service_discovery_req.service_category
        )

        self.create_next_message(
            None,
            service_discovery_res,
            Timeouts.V2G_SECC_SEQUENCE_TIMEOUT,
            Namespace.ISO_V2_MSG_DEF,
        )

        self.expecting_service_discovery_req = False

    async def get_services(
        self, category_filter: ServiceCategory
    ) -> ServiceDiscoveryRes:
        """
        Provides the ServiceDiscoveryRes message with all its services,
        including the mandatory ChargeService and optional value-added services
        like the installation of contract certificates.

        Currently no filter based on service scope is applied since its string
        value is not standardized in any way
        """
        auth_options: List[AuthEnum] = []
        if self.comm_session.selected_auth_option:
            # In case the EVCC resumes a paused charging session, the SECC
            # must only offer the auth option the EVCC selected previously
            if self.comm_session.selected_auth_option == AuthEnum.EIM_V2:
                auth_options.append(AuthEnum.EIM_V2)
            else:
                auth_options.append(AuthEnum.PNC_V2)
        else:
<<<<<<< HEAD
            # EVerest code start #
            evse_payment_options: list = await self.comm_session.evse_controller.get_evse_payment_options()
            for payment_options in evse_payment_options:
                auth_options.append(AuthEnum(payment_options))
            if AuthEnum.PNC_V2 in auth_options and not self.comm_session.is_tls:
                auth_options.remove(AuthEnum.PNC_V2)
            # EVerest code end #
=======
            if self.comm_session.evse_controller.is_eim_authorized():
                auth_options.append(AuthEnum.EIM_V2)
            else:
                supported_auth_options = self.comm_session.config.supported_auth_options
                if AuthEnum.EIM in supported_auth_options:
                    auth_options.append(AuthEnum.EIM_V2)
                if AuthEnum.PNC in supported_auth_options and self.comm_session.is_tls:
                    auth_options.append(AuthEnum.PNC_V2)
>>>>>>> e1c27e5f

        self.comm_session.offered_auth_options = auth_options

        energy_modes = (
            await self.comm_session.evse_controller.get_supported_energy_transfer_modes(
                Protocol.ISO_15118_2
            )
        )

        charge_service = ChargeService(
            service_id=ServiceID.CHARGING,
            service_name=ServiceName.CHARGING,
            service_category=ServiceCategory.CHARGING,
            free_service= await self.comm_session.evse_controller.is_free(),
            supported_energy_transfer_mode=EnergyTransferModeList(
                energy_modes=energy_modes
            ),
        )

        service_list: List[ServiceDetails] = []
        # Value-added services (VAS), like installation of contract certificates
        # and the Internet service, are only allowed with TLS-secured comm.
        if self.comm_session.is_tls:
            if await self.comm_session.evse_controller.allow_cert_install_service() and (
                category_filter is None
                or category_filter == ServiceCategory.CERTIFICATE
            ):
                cert_install_service = ServiceDetails(
                    service_id=2,
                    service_name=ServiceName.CERTIFICATE,
                    service_category=ServiceCategory.CERTIFICATE,
                    free_service=self.comm_session.config.free_cert_install_service,
                )

                service_list.append(cert_install_service)

            # Add more value-added services (VAS) here if need be

        # The optional service_list element of ServiceDiscoveryRes must only be set if
        # the list of offered services is not empty, otherwise it must be None to avoid
        # an EXI decoding error. The XSD definition does not allow an empty list
        # (otherwise it would also say: minOccurs="0"):
        # <xs:element name="Service" type="ServiceType" maxOccurs="8"/>
        offered_services = None
        if len(service_list) > 0:
            offered_services = ServiceList(services=service_list)

        service_discovery_res = ServiceDiscoveryRes(
            response_code=ResponseCode.OK,
            auth_option_list=AuthOptionList(auth_options=auth_options),
            charge_service=charge_service,
            service_list=offered_services,
        )

        self.comm_session.offered_services = service_list

        return service_discovery_res


class ServiceDetail(StateSECC):
    """
    The ISO 15118-2 state in which the SECC processes a ServiceDetailReq
    message from the EVCC.

    The EVCC may send one of the following requests in this state:
    1. ServiceDetailReq
    2. PaymentServiceSelectionReq

    The EVCC may send a ServiceDetailReq several times (for each value-added
    service that is offered in the service list if the ServiceDiscoveryRes).
    This means that we need to remain in this state until we know
    which is the following request from the EVCC and then transition to the
    appropriate state (or terminate if the incoming message doesn't fit any of
    the expected requests).

    As a result, the create_next_message() method might be called with
    next_state = None.
    """

    def __init__(self, comm_session: SECCCommunicationSession):
        super().__init__(comm_session, Timeouts.V2G_SECC_SEQUENCE_TIMEOUT)
        self.expecting_service_detail_req: bool = True

    async def process_message(
        self,
        message: Union[
            SupportedAppProtocolReq,
            SupportedAppProtocolRes,
            V2GMessageV2,
            V2GMessageV20,
            V2GMessageDINSPEC,
        ],
        message_exi: bytes = None,
    ):
        msg = self.check_msg_v2(
            message,
            [ServiceDetailReq, PaymentServiceSelectionReq],
            self.expecting_service_detail_req,
        )
        if not msg:
            return

        if msg.body.payment_service_selection_req:
            await PaymentServiceSelection(self.comm_session).process_message(
                message, message_exi
            )
            return

        service_detail_req: ServiceDetailReq = msg.body.service_detail_req

        is_found = False
        for service_details in self.comm_session.offered_services:
            if service_detail_req.service_id == service_details.service_id:
                is_found = True
                break

        if not is_found:
            # [V2G2-425] The SECC shall respond with a negative ResponseCode
            # 'FAILED_ServiceIDInvalid'
            # if the EVCC provided a not previously retrieved ServiceID in the
            # ServiceDetailsReq.
            error_service_detail_res = ServiceDetailRes(
                response_code=ResponseCode.FAILED_SERVICE_ID_INVALID,
                service_id=service_detail_req.service_id,
            )
            self.create_next_message(
                None,
                error_service_detail_res,
                Timeouts.V2G_SECC_SEQUENCE_TIMEOUT,
                Namespace.ISO_V2_MSG_DEF,
            )
            logger.error(f"Service ID is invalid for {message}")
            return

        parameter_set: List[ParameterSet] = []

        # Certificate installation service
        # We only offer installation of contract certificates, not updates
        if service_detail_req.service_id == ServiceID.CERTIFICATE:
            install_parameter = Parameter(name="Service", str_value="Installation")
            install_parameter_set = ParameterSet(
                parameter_set_id=1, parameters=[install_parameter]
            )
            parameter_set.append(install_parameter_set)
            update_parameter = Parameter(name="Service", str_value="Update")
            update_parameter_set = ParameterSet(
                parameter_set_id=2, parameters=[update_parameter]
            )
            parameter_set.append(update_parameter_set)

        # To offer an Internet service, add the service parameter set here
        if service_detail_req.service_id == ServiceID.INTERNET:
            # We don't offer the Internet service at the moment via
            # ServiceDiscoveryReq, so we don't need to bother about responding
            # to a ServiceDetailReq. We can add an Internet service at a later
            # point in time once we have an actual use case for that.
            pass

        service_detail_res = ServiceDetailRes(
            response_code=ResponseCode.OK,
            service_id=service_detail_req.service_id,
            service_parameter_list=ServiceParameterList(parameter_set=parameter_set),
        )

        self.create_next_message(
            None,
            service_detail_res,
            Timeouts.V2G_SECC_SEQUENCE_TIMEOUT,
            Namespace.ISO_V2_MSG_DEF,
        )

        self.expecting_service_detail_req = False


class PaymentServiceSelection(StateSECC):
    """
    The ISO 15118-2 state in which the SECC processes a
    PaymentServiceSelectionReq message from the EVCC.

    The EVCC may send one of the following requests in this state:
    1. a PaymentServiceSelectionReq
    2. a CertificateInstallationReq (not the update, as we don't offer this)
    3. a PaymentDetailsReq
    4. an AuthorizationReq

    Upon first initialisation of this state, we expect a
    PaymentServiceSelectionReq, but after that, the next possible request could
    be one of the other three options. So we remain in this state until we know
    which is the following request from the EVCC and then transition to the
    appropriate state (or terminate if the incoming message doesn't fit any of
    the expected requests).

    As a result, the create_next_message() method might be called with
    next_state = None.
    """

    def __init__(self, comm_session: SECCCommunicationSession):
        super().__init__(comm_session, Timeouts.V2G_SECC_SEQUENCE_TIMEOUT)
        self.expecting_service_selection_req: bool = True

    async def process_message(
        self,
        message: Union[
            SupportedAppProtocolReq,
            SupportedAppProtocolRes,
            V2GMessageV2,
            V2GMessageV20,
            V2GMessageDINSPEC,
        ],
        message_exi: bytes = None,
    ):
        msg = self.check_msg_v2(
            message,
            [
                PaymentServiceSelectionReq,
                CertificateInstallationReq,
                PaymentDetailsReq,
                AuthorizationReq,
            ],
            self.expecting_service_selection_req,
        )
        if not msg:
            return

        if msg.body.certificate_installation_req:
            await CertificateInstallation(self.comm_session).process_message(
                message, message_exi
            )
            return
        
        if msg.body.certificate_update_req:
            await CertificateUpdate(self.comm_session).process_message(
                message, message_exi
            )
            return

        if msg.body.payment_details_req:
            await PaymentDetails(self.comm_session).process_message(
                message, message_exi
            )
            return

        if msg.body.authorization_req:
            await Authorization(self.comm_session).process_message(message, message_exi)
            return

        # passes_initial_check, ensures that one of the accepted messages
        # was received. Thus, if the above body messages do not check out,
        # means that we are in presence of a `PaymentServiceSelectionReq`
        # maessage
        service_selection_req: PaymentServiceSelectionReq = (
            msg.body.payment_service_selection_req
        )
        selected_service_list = service_selection_req.selected_service_list

        # EVerest code start #
        p_Charger().publish_SelectedPaymentOption(service_selection_req.selected_auth_option)
        # EVerest code end #

        charge_service_selected: bool = False
        for service in selected_service_list.selected_service:
            if service.service_id == ServiceID.CHARGING:
                charge_service_selected = True
                continue
            if service.service_id not in [
                offered_service.service_id
                for offered_service in self.comm_session.offered_services
            ]:
                self.stop_state_machine(
                    f"Selected service with ID {service.service_id} "
                    f"was not offered",
                    message,
                    ResponseCode.FAILED_SERVICE_SELECTION_INVALID,
                )
                return

        if not charge_service_selected:
            self.stop_state_machine(
                "Charge service not selected",
                message,
                ResponseCode.FAILED_NO_CHARGE_SERVICE_SELECTED,
            )
            return

        if service_selection_req.selected_auth_option.value not in [
            auth_option.value for auth_option in self.comm_session.offered_auth_options
        ]:
            self.stop_state_machine(
                "Selected authorization method "
                f"{service_selection_req.selected_auth_option} "
                f"was not offered",
                message,
                ResponseCode.FAILED_PAYMENT_SELECTION_INVALID,
            )
            return

        logger.debug(
            "EVCC chose authorization option "
            f"{service_selection_req.selected_auth_option.value}"
        )
        self.comm_session.selected_auth_option = AuthEnum(
            service_selection_req.selected_auth_option.value
        )

        # For now, we don't really care much more about the selected
        # value-added services. If the EVCC wants to do contract certificate
        # installation, it can do so as the service is offered.

        service_selection_res = PaymentServiceSelectionRes(
            response_code=ResponseCode.OK
        )

        self.create_next_message(
            None,
            service_selection_res,
            Timeouts.V2G_SECC_SEQUENCE_TIMEOUT,
            Namespace.ISO_V2_MSG_DEF,
        )

        self.expecting_service_selection_req = False


class CertificateInstallation(StateSECC):
    """
    The ISO 15118-2 state in which the SECC processes a
    CertificateInstallationReq message from the EVCC.
    """

    def __init__(self, comm_session: SECCCommunicationSession):
        super().__init__(comm_session, Timeouts.V2G_SECC_SEQUENCE_TIMEOUT)

    async def process_message(
        self,
        message: Union[
            SupportedAppProtocolReq,
            SupportedAppProtocolRes,
            V2GMessageV2,
            V2GMessageV20,
            V2GMessageDINSPEC,
        ],
        message_exi: bytes = None,
    ):
        msg = self.check_msg_v2(message, [CertificateInstallationReq])
        if not msg:
            return

        if not self.validate_message_signature(msg):
            self.stop_state_machine(
                "Signature verification failed for " "CertificateInstallationReq",
                message,
                ResponseCode.FAILED_SIGNATURE_ERROR,
            )
            return

        # In a real world scenario we need to fetch the certificate from the backend.
        # We call get_15118_ev_certificate method, which would be a direct mapping
        # to the Get15118EVCertificateRequest
        # message from OCPP 2.0.1 for the installation case.
        # This accepts 2 arguments:
        # 1. The raw EXI CertificateInstallationReq message coming from the EV
        # in base64 encoded form.
        # 2. A string that specifies `15118SchemaVersion` which would be either of
        # "urn:iso:15118:2:2013:MsgDef" or "urn:iso:std:iso:15118:-20:CommonMessages"
        signature = None

        try:
            if self.comm_session.config.use_cpo_backend:
                logger.info("Using CPO backend to fetch CertificateInstallationRes")
                # CertificateInstallationReq must be base64 encoded before forwarding
                # to backend.
                # Call to b64encode returns byte[] - hence the .decode("utf-8")
                base64_certificate_install_req = base64.b64encode(message_exi).decode(
                    "utf-8"
                )

                exiRequest: dict = dict([
                    ("exiRequest", base64_certificate_install_req),
                    ("iso15118SchemaVersion", Namespace.ISO_V2_MSG_DEF),
                    ("certificateAction", "Install")
                ])

                p_Charger().publish_Certificate_Request(exiRequest)

                # The response received below is EXI response in base64 encoded form.
                # Decoding to EXI happens later just before V2GTP packet is built.
                base64_certificate_installation_res = (
                    await self.comm_session.evse_controller.get_15118_ev_certificate(
                        base64_certificate_install_req, Namespace.ISO_V2_MSG_DEF
                    )
                )
                certificate_installation_res: Base64 = Base64(
                    message=base64_certificate_installation_res,
                    message_name=CertificateInstallationRes.__name__,
                    namespace=Namespace.ISO_V2_MSG_DEF,
                )
            else:
                (
                    certificate_installation_res,
                    signature,
                ) = self.generate_certificate_installation_res()
        except Exception as e:
            error = f"Error building CertificateInstallationRes: {e}"
            logger.error(error)
            self.stop_state_machine(
                error,
                message,
                ResponseCode.FAILED_NO_CERTIFICATE_AVAILABLE,
            )
            return

        self.create_next_message(
            PaymentDetails,
            certificate_installation_res,
            Timeouts.V2G_SECC_SEQUENCE_TIMEOUT,
            Namespace.ISO_V2_MSG_DEF,
            signature=signature,
        )

    def validate_message_signature(self, message: V2GMessageV2) -> bool:
        # For the CertificateInstallation, the min. the SECC can do is
        # to verify the message signature, using the OEM provisioning
        # certificate (public key) - this is available in the cert installation req.
        # The chain of signatures, from the signature in the
        # CertificateInstallationReq's header all the way to the
        # self-signed OEM/V2G root certificate, can be verified if the
        # OEM Sub-CA and OEM/V2G root CA certificate are available.

        cert_install_req: CertificateInstallationReq = (
            message.body.certificate_installation_req
        )

        sub_ca_certificates_oem = None
        root_ca_certificate_oem = None

        try:
            sub_ca_certificates_oem = [
                load_cert(os.path.join(get_PKI_PATH(), CertPath.OEM_SUB_CA2_DER)),
                load_cert(os.path.join(get_PKI_PATH(), CertPath.OEM_SUB_CA1_DER)),
            ]
            root_ca_certificate_oem = load_cert(os.path.join(get_PKI_PATH(), CertPath.OEM_ROOT_DER))
        except (FileNotFoundError, IOError):
            pass

        return verify_signature(
            signature=message.header.signature,
            elements_to_sign=[
                (
                    cert_install_req.id,
                    EXI().to_exi(cert_install_req, Namespace.ISO_V2_MSG_DEF),
                )
            ],
            leaf_cert=cert_install_req.oem_provisioning_cert,
            sub_ca_certs=sub_ca_certificates_oem,
            root_ca_cert=root_ca_certificate_oem,
        )

    def generate_certificate_installation_res(
        self,
    ) -> (CertificateInstallationRes, Signature):
        # Here we create the CertificateInstallationRes message ourselves as we
        # have access to all certificates and private keys needed.
        # This is however not the real production case.
        # Note: the Raw EXI encoded message that includes the Header and the Body of the
        # CertificateInstallationReq must be used.
        try:
            dh_pub_key, encrypted_priv_key_bytes = encrypt_priv_key(
                oem_prov_cert=load_cert(os.path.join(get_PKI_PATH(), CertPath.OEM_LEAF_DER)),
                priv_key_to_encrypt=load_priv_key(
                    os.path.join(get_PKI_PATH(), KeyPath.CONTRACT_LEAF_PEM),
                    KeyEncoding.PEM,
                    os.path.join(get_PKI_PATH(), KeyPasswordPath.CONTRACT_LEAF_KEY_PASSWORD),
                ),
            )
        except EncryptionError:
            raise EncryptionError(
                "EncryptionError while trying to encrypt the "
                "private key for the contract certificate"
            )
        except PrivateKeyReadError as exc:
            raise PrivateKeyReadError(
                f"Can't read private key to encrypt for "
                f"CertificateInstallationRes: {exc}"
            )

        # The elements that need to be part of the signature
        contract_cert_chain = CertificateChain(
            id="id1",
            certificate=load_cert(os.path.join(get_PKI_PATH(), CertPath.CONTRACT_LEAF_DER)),
            sub_certificates=SubCertificates(
                certificates=[
                    load_cert(os.path.join(get_PKI_PATH(), CertPath.MO_SUB_CA2_DER)),
                    load_cert(os.path.join(get_PKI_PATH(), CertPath.MO_SUB_CA1_DER)),
                ]
            ),
        )
        encrypted_priv_key = EncryptedPrivateKey(
            id="id2", value=encrypted_priv_key_bytes
        )
        dh_public_key = DHPublicKey(id="id3", value=dh_pub_key)
        emaid = EMAID(
            id="id4", value=get_cert_cn(load_cert(os.path.join(get_PKI_PATH(), CertPath.CONTRACT_LEAF_DER)))
        )
        cps_certificate_chain = CertificateChain(
            certificate=load_cert(os.path.join(get_PKI_PATH(), CertPath.CPS_LEAF_DER)),
            sub_certificates=SubCertificates(
                certificates=[
                    load_cert(os.path.join(get_PKI_PATH(), CertPath.CPS_SUB_CA2_DER)),
                    load_cert(os.path.join(get_PKI_PATH(), CertPath.CPS_SUB_CA1_DER)),
                ]
            ),
        )

        cert_install_res = CertificateInstallationRes(
            response_code=ResponseCode.OK,
            cps_cert_chain=cps_certificate_chain,
            contract_cert_chain=contract_cert_chain,
            encrypted_private_key=encrypted_priv_key,
            dh_public_key=dh_public_key,
            emaid=emaid,
        )

        try:
            # Elements to sign, containing its id and the exi encoded stream
            contract_cert_tuple = (
                cert_install_res.contract_cert_chain.id,
                EXI().to_exi(
                    cert_install_res.contract_cert_chain, Namespace.ISO_V2_MSG_DEF
                ),
            )
            encrypted_priv_key_tuple = (
                cert_install_res.encrypted_private_key.id,
                EXI().to_exi(
                    cert_install_res.encrypted_private_key, Namespace.ISO_V2_MSG_DEF
                ),
            )
            dh_public_key_tuple = (
                cert_install_res.dh_public_key.id,
                EXI().to_exi(cert_install_res.dh_public_key, Namespace.ISO_V2_MSG_DEF),
            )
            emaid_tuple = (
                cert_install_res.emaid.id,
                EXI().to_exi(cert_install_res.emaid, Namespace.ISO_V2_MSG_DEF),
            )

            elements_to_sign = [
                contract_cert_tuple,
                encrypted_priv_key_tuple,
                dh_public_key_tuple,
                emaid_tuple,
            ]
            # The private key to be used for the signature
            signature_key = load_priv_key(
                os.path.join(get_PKI_PATH(), KeyPath.CPS_LEAF_PEM),
                KeyEncoding.PEM,
                os.path.join(get_PKI_PATH(), KeyPasswordPath.CPS_LEAF_KEY_PASSWORD),
            )

            signature = create_signature(elements_to_sign, signature_key)

        except PrivateKeyReadError as exc:
            raise PrivateKeyReadError(
                "Can't read private key needed to create signature "
                f"for CertificateInstallationRes: {exc}",
                ResponseCode.FAILED,
            )

        return cert_install_res, signature


class CertificateUpdate(StateSECC):
    """
    The ISO 15118-2 state in which the SECC processes a
    CertificateUpdateReq message from the EVCC.
    """
    def __init__(self, comm_session: SECCCommunicationSession):
        super().__init__(comm_session, Timeouts.V2G_SECC_SEQUENCE_TIMEOUT)
    
    async def process_message(
        self,
        message: Union[
            SupportedAppProtocolReq,
            SupportedAppProtocolRes,
            V2GMessageV2,
            V2GMessageV20,
            V2GMessageDINSPEC,
        ],
        message_exi: bytes = None,
    ):
        msg = self.check_msg_v2(message, [CertificateUpdateReq])
        if not msg:
            return

        if not self.validate_message_signature(msg):
            self.stop_state_machine(
                "Signature verification failed for " "CertificateUpdateReq",
                message,
                ResponseCode.FAILED_SIGNATURE_ERROR,
            )
            return
        
        signature = None
        try:
            logger.info("Using CPO backend to fetch CertificateUpdateRes")
            # CertificateInstallationReq must be base64 encoded before forwarding
            # to backend.
            # Call to b64encode returns byte[] - hence the .decode("utf-8")
            base64_certificate_update_req = base64.b64encode(message_exi).decode(
                "utf-8"
            )

            exiRequest: dict = dict([
                ("exiRequest", base64_certificate_update_req),
                ("iso15118SchemaVersion", Namespace.ISO_V2_MSG_DEF),
                ("certificateAction", "Update")
            ])

            p_Charger().publish_Certificate_Request(exiRequest)

            # The response received below is EXI response in base64 encoded form.
            # Decoding to EXI happens later just before V2GTP packet is built.
            base64_certificate_update_res = (
                await self.comm_session.evse_controller.get_15118_ev_certificate(
                    base64_certificate_update_req, Namespace.ISO_V2_MSG_DEF
                )
            )
            certificate_update_res: Base64 = Base64(
                message=base64_certificate_update_res,
                message_name=CertificateUpdateRes.__name__,
            )
        except Exception as e:
            error = f"Error building CertificateUpdateRes: {e}"
            logger.error(error)
            self.stop_state_machine(
                error,
                message,
                ResponseCode.FAILED_NO_CERTIFICATE_AVAILABLE,
            )
            return

        self.create_next_message(
            PaymentDetails,
            certificate_update_res,
            Timeouts.V2G_SECC_SEQUENCE_TIMEOUT,
            Namespace.ISO_V2_MSG_DEF,
            signature=signature,
        )

    def validate_message_signature(self, message: V2GMessageV2) -> bool:
        # For the CertificateUpdate, the min. the SECC can do is
        # to verify the message signature, using the contract certificate
        # (public key) - this is available in the cert update req.

        cert_update_req: CertificateUpdateReq = (
            message.body.certificate_update_req
        )

        return verify_signature(
            signature=message.header.signature,
            elements_to_sign=[
                (
                    cert_update_req.id,
                    EXI().to_exi(cert_update_req, Namespace.ISO_V2_MSG_DEF),
                )
            ],
            leaf_cert=cert_update_req.contract_cert_chain.certificate,
            sub_ca_certs=None,
            root_ca_cert=None,
        )

class PaymentDetails(StateSECC):
    """
    The ISO 15118-2 state in which the SECC processes a
    PaymentDetailsReq message from the EVCC.

    The PaymentDetailsReq contains the EV's contract certificate and sub-CA
    certificate(s) used to automatically authenticate and authorize for
    charging. The EMAID (E-Mobility Account Identifier) is stored in the
    Common Name (CN) field of the contract certificate's 'Subject' attribute
    and is used as a credential for authorization, digitally signed by the
    issuer of the contract certificate. The contract certificate is the leaf
    certificate in the PaymentDetailsReq's certificate chain.

    The SECC needs to verify the certificate chain (e.g. signature check and
    validity check of each certificate and store the certificate chain in the
    communication session, so it can later verify digitally signed messages
    (such as the AuthorizationReq) from the EVCC.

    In general, a CPO (charge point operator) can decide if they want the SECC
    to perform this verification and validity checks locally or if the SECC
    shall defer that task to the CPO backend.
    """

    def __init__(self, comm_session: SECCCommunicationSession):
        super().__init__(comm_session, Timeouts.V2G_SECC_SEQUENCE_TIMEOUT)

    def _mobility_operator_root_cert_path(self) -> str:
        """Return the path to the MO root.  Included to be patched in tests."""
        return os.path.join(get_PKI_PATH(), CertPath.MO_ROOT_DER)

    async def process_message(
        self,
        message: Union[
            SupportedAppProtocolReq,
            SupportedAppProtocolRes,
            V2GMessageV2,
            V2GMessageV20,
            V2GMessageDINSPEC,
        ],
        message_exi: bytes = None,
    ):
        msg = self.check_msg_v2(message, [PaymentDetailsReq])
        if not msg:
            return

        payment_details_req: PaymentDetailsReq = msg.body.payment_details_req

        try:
            leaf_cert = payment_details_req.cert_chain.certificate
            sub_ca_certs = payment_details_req.cert_chain.sub_certificates.certificates

            # Logging MO certificate and chain details to help with debugging.
            log_certs_details([leaf_cert])
            log_certs_details(sub_ca_certs)
            # TODO There should be an OCPP setting that determines whether
            #      or not the charging station should verify (is in
            #      possession of MO or V2G Root certificates) or if it
            #      should rather forward the certificate chain to the CSMS
            # TODO Either an MO Root certificate or a V2G Root certificate
            #      could be used to verify, need to be flexible with regards
            #      to the PKI that is used.
            root_cert_path = self._mobility_operator_root_cert_path()
            try:
                root_cert = load_cert(root_cert_path)
                verify_certs(leaf_cert, sub_ca_certs, root_cert)
            except FileNotFoundError:
                logger.warning(f"MO Root Cert cannot be found {root_cert_path}")
                root_cert = None

            # Note that the eMAID format (14 or 15 characters) will be validated
            # by the definition of the eMAID type in
            # shared/messages/iso15118_2/datatypes.py
            self.comm_session.emaid = payment_details_req.emaid
            self.comm_session.contract_cert_chain = payment_details_req.cert_chain

            hash_data = get_certificate_hash_data(
                self.comm_session.contract_cert_chain, root_cert
            )
            pem_certificate_chain = build_pem_certificate_chain(payment_details_req.cert_chain, None)

            # Todo_SL: HashData
            ProvidedIdToken: dict = dict([
                ("id_token", payment_details_req.emaid),
                ("type", "PlugAndCharge"),
                ("certificate", pem_certificate_chain),
            ])

            p_Charger().publish_Require_Auth_PnC(ProvidedIdToken)

            authorization_result = (
                await self.comm_session.evse_controller.is_authorized(
                    id_token_type=AuthorizationTokenType.EMAID,
                )
            )

            if authorization_result in [
                AuthorizationStatus.ACCEPTED,
                AuthorizationStatus.ONGOING,
            ]:
                self.comm_session.gen_challenge = get_random_bytes(16)
                payment_details_res = PaymentDetailsRes(
                    response_code=ResponseCode.OK,
                    gen_challenge=self.comm_session.gen_challenge,
                    evse_timestamp=time.time(),
                )

                self.create_next_message(
                    Authorization,
                    payment_details_res,
                    Timeouts.V2G_SECC_SEQUENCE_TIMEOUT,
                    Namespace.ISO_V2_MSG_DEF,
                )
            else:
                # TODO: investigate if it is feasible to get a more detailed
                # response code error

                # TODO_SL: Send the correct ResponseCode (for the CertificateStatus too)
                self.stop_state_machine(
                    "Authorization was rejected",
                    message,
                    ResponseCode.FAILED_CERTIFICATE_NOT_ALLOWED_AT_THIS_EVSE,
                )

        except (
            CertSignatureError,
            CertNotYetValidError,
            CertExpiredError,
            CertRevokedError,
            CertAttributeError,
            CertChainLengthError,
        ) as exc:
            reason = ""
            if isinstance(exc, CertSignatureError):
                response_code = ResponseCode.FAILED_CERT_CHAIN_ERROR
                reason = (
                    f"CertSignatureError for {exc.subject}, "
                    f"tried to verify with issuer: "
                    f"{exc.issuer}. \n{exc.extra_info}"
                )
            elif isinstance(exc, CertChainLengthError):
                response_code = ResponseCode.FAILED_CERT_CHAIN_ERROR
                reason = (
                    f"CertChainLengthError, max "
                    f"{exc.allowed_num_sub_cas} sub-CAs allowed "
                    f"but {exc.num_sub_cas} sub-CAs provided"
                )
            elif isinstance(exc, CertExpiredError):
                response_code = ResponseCode.FAILED_CERTIFICATE_EXPIRED
                reason = f"CertExpiredError for {exc.subject}"
            elif isinstance(exc, CertRevokedError):
                response_code = ResponseCode.FAILED_CERTIFICATE_REVOKED
                reason = f"CertRevokedError for {exc.subject}"
            else:
                # Unfortunately, for other certificate-related errors
                # ISO 15118-2 does not have specific enough failure codes
                response_code = ResponseCode.FAILED
                reason = f"{exc.__class__.__name__} for {exc.subject}"

            if reason:
                logger.error(reason)
            self.stop_state_machine(reason, message, response_code)
            return


class Authorization(StateSECC):
    """
    The ISO 15118-2 state in which the SECC processes an
    AuthorizationReq message from the EVCC.

    At this state, the application will assert if the authorization has been
    concluded by running the method `is_authorized` from the evcc_controller.
    If the method returns `Authorized`, then the authorization step is finished
    and the state machine can move on to the `ChargeParameterDiscovery` state,
    otherwise will stay in this state and answer to the EV with
    `EVSEProcessing=Ongoing`.
    """

    def __init__(self, comm_session: SECCCommunicationSession):
        super().__init__(comm_session, Timeouts.V2G_SECC_SEQUENCE_TIMEOUT)
        # According to requirement [V2G2-684], in case of PnC,
        # the first AuthorizationReq will contain the message
        # signature in the header, but if the EVSEProcessing result is Ongoing
        # then the upcoming requests won't contain the signature. Thus, we
        # only do the signature validation once
        self.signature_verified_once = False
        # EVerest code start #
        self.authorizationRequested = False
        # EVerest code end #

    async def process_message(
        self,
        message: Union[
            SupportedAppProtocolReq,
            SupportedAppProtocolRes,
            V2GMessageV2,
            V2GMessageV20,
            V2GMessageDINSPEC,
        ],
        message_exi: bytes = None,
    ):
        msg = self.check_msg_v2(message, [AuthorizationReq])

        if not msg:
            return

        authorization_req: AuthorizationReq = msg.body.authorization_req

        if self.comm_session.selected_auth_option == AuthEnum.PNC_V2:
            if not self.comm_session.contract_cert_chain:
                self.stop_state_machine(
                    "No contract certificate chain available to "
                    "verify AuthorizationReq",
                    message,
                    ResponseCode.FAILED_SIGNATURE_ERROR,
                )
                return

            if not self.signature_verified_once:
                self.signature_verified_once = True

                # [V2G2-475] The message 'AuthorizationRes' shall contain
                # the ResponseCode 'FAILED_ChallengeInvalid' if the challenge
                # response contained in the AuthorizationReq message in attribute
                # GenChallenge is not valid versus the provided GenChallenge
                # in PaymentDetailsRes.
                if authorization_req.gen_challenge != self.comm_session.gen_challenge:
                    self.stop_state_machine(
                        "[V2G2-475] GenChallenge is not the same in PaymentDetailsRes",
                        message,
                        ResponseCode.FAILED_CHALLENGE_INVALID,
                    )
                    return

                if not verify_signature(
                    signature=msg.header.signature,
                    elements_to_sign=[
                        (
                            authorization_req.id,
                            EXI().to_exi(authorization_req, Namespace.ISO_V2_MSG_DEF),
                        )
                    ],
                    leaf_cert=self.comm_session.contract_cert_chain.certificate,
                ):
                    self.stop_state_machine(
                        "Unable to verify signature of AuthorizationReq",
                        message,
                        ResponseCode.FAILED_SIGNATURE_ERROR,
                    )
                    return

        auth_status: EVSEProcessing = EVSEProcessing.ONGOING
        next_state: Optional[Type[State]] = None

        if await self.comm_session.evse_controller.is_free() is True:
            self.authorizationFinished = AuthorizationStatus.ACCEPTED
        else: 
            if (self.isAuthorizationRequested() is False and
                self.comm_session.selected_auth_option is AuthEnum.EIM_V2
            ):
                p_Charger().publish_Require_Auth_EIM(None)
                self.authorizationRequested = True

        # note that the certificate_chain and hashed_data are empty here
        # as they were already send previously in the PaymentDetails state
        authorization_result = await self.comm_session.evse_controller.is_authorized(
            id_token_type=(
                AuthorizationTokenType.EMAID
                if self.comm_session.selected_auth_option == AuthEnum.PNC_V2
                else AuthorizationTokenType.EXTERNAL
            )
        )    
        
        if authorization_result == AuthorizationStatus.ACCEPTED:
            auth_status = EVSEProcessing.FINISHED
            next_state = ChargeParameterDiscovery
        elif authorization_result == AuthorizationStatus.REJECTED:
            # according to table 112 of ISO 15118-2, the Response code
            # for this message can only be one of the following:
            # FAILED, FAILED_Challenge_Invalid,
            # Failed_SEQUENCE_ERROR, Failed_SIGNATURE_ERROR,
            # FAILED_Certificate_Revoked and Failed_UNKNOWN_SESSION

            # TODO_SL: Send the correct ResponseCode (for the CertificateStatus too)
            self.stop_state_machine(
                "Authorization was rejected",
                message,
                ResponseCode.FAILED,
            )
            return
        else:
            # According to requirement [V2G2-854]
            # If identification mode EIM has been selected by the
            # parameter SelectedPaymentOption equal to "External Payment"
            # in message ServicePaymentSelectReq and no positive EIM information
            # is available an SECC shall set the parameter EVSEProcessing to
            # „Ongoing_WaitingForCustomerInteraction“ in AuthorizationRes.
            if self.comm_session.selected_auth_option is AuthEnum.EIM_V2:
                auth_status = EVSEProcessing.ONGOING_WAITING_FOR_CUSTOMER
            
        authorization_res = AuthorizationRes(
            response_code=ResponseCode.OK, evse_processing=auth_status
        )

        self.create_next_message(
            next_state,
            authorization_res,
            Timeouts.V2G_SECC_SEQUENCE_TIMEOUT,
            Namespace.ISO_V2_MSG_DEF,
        )

    # EVerest code start #
    def isAuthorizationRequested(self) -> bool:
        return self.authorizationRequested
    # EVerest code end #


class ChargeParameterDiscovery(StateSECC):
    """
    The ISO 15118-2 state in which the SECC processes an
    ChargeParameterDiscoveryReq message from the EVCC.

    The EVCC may send one of the following requests in this state:
    1. a ChargeParameterDiscoveryReq
    2. a PowerDeliveryReq (AC)
    3. a CableCheckreq (DC)

    Upon first initialisation of this state, we expect a
    ChargeParameterDiscoveryReq, but after that, the next possible request could
    be either another ChargeParameterDiscoveryReq (if EVSEProcessing=Ongoing in
    the ChargeParameterDiscoveryRes) or a PowerDeliveryReq. So we remain in this
    state until we know which is the following request from the EVCC and then
    transition to the appropriate state (or terminate if the incoming message
    doesn't fit any of the expected requests).

    As a result, the create_next_message() method might be called with
    next_state = None.
    """

    def __init__(self, comm_session: SECCCommunicationSession):
        super().__init__(comm_session, Timeouts.V2G_SECC_SEQUENCE_TIMEOUT)
        self.expecting_charge_parameter_discovery_req = True

    async def process_message(
        self,
        message: Union[
            SupportedAppProtocolReq,
            SupportedAppProtocolRes,
            V2GMessageV2,
            V2GMessageV20,
            V2GMessageDINSPEC,
        ],
        message_exi: bytes = None,
    ):
        msg = self.check_msg_v2(
            message,
            [ChargeParameterDiscoveryReq, PowerDeliveryReq, CableCheckReq],
            self.expecting_charge_parameter_discovery_req,
        )
        if not msg:
            return

        if msg.body.power_delivery_req:
            await PowerDelivery(self.comm_session).process_message(message, message_exi)
            return

        if msg.body.cable_check_req:
            await CableCheck(self.comm_session).process_message(message, message_exi)
            return

        charge_params_req: ChargeParameterDiscoveryReq = (
            msg.body.charge_parameter_discovery_req
        )

        # EVerest code start #
        p_Charger().publish_RequestedEnergyTransferMode(charge_params_req.requested_energy_mode)
        # EVerest code end #

        if charge_params_req.requested_energy_mode not in (
            await self.comm_session.evse_controller.get_supported_energy_transfer_modes(
                Protocol.ISO_15118_2
            )
        ):  # noqa: E501
            self.stop_state_machine(
                f"{charge_params_req.requested_energy_mode} not "
                f"offered as energy transfer mode",
                message,
                ResponseCode.FAILED_WRONG_ENERGY_TRANSFER_MODE,
            )
            return

        self.comm_session.selected_energy_mode = charge_params_req.requested_energy_mode
        self.comm_session.selected_charging_type_is_ac = (
            self.comm_session.selected_energy_mode.value.startswith("AC")
        )

        max_schedule_entries: Optional[
            int
        ] = charge_params_req.max_entries_sa_schedule_tuple

        ac_evse_charge_params: Optional[ACEVSEChargeParameter] = None
        dc_evse_charge_params: Optional[DCEVSEChargeParameter] = None
        if charge_params_req.ac_ev_charge_parameter:
            ac_evse_charge_params = (
                await self.comm_session.evse_controller.get_ac_charge_params_v2()
            )
            ev_max_voltage = charge_params_req.ac_ev_charge_parameter.ev_max_voltage
            ev_max_current = charge_params_req.ac_ev_charge_parameter.ev_max_current
            e_amount = charge_params_req.ac_ev_charge_parameter.e_amount
            ev_min_current = charge_params_req.ac_ev_charge_parameter.ev_min_current
            ev_charge_params_limits = EVChargeParamsLimits(
                ev_max_voltage=ev_max_voltage,
                ev_max_current=ev_max_current,
                e_amount=e_amount,
            )
            departure_time = charge_params_req.ac_ev_charge_parameter.departure_time

            # EVerest code start #
            p_e_amount: float = e_amount.value * pow(10, e_amount.multiplier)
            p_Charger().publish_AC_EAmount(p_e_amount)
            p_ev_max_voltage: float = ev_max_voltage.value * pow(10, ev_max_voltage.multiplier)
            # if p_ev_max_voltage < 0: p_ev_max_voltage = 0
            p_Charger().publish_AC_EVMaxVoltage(p_ev_max_voltage)
            p_ev_max_current: float = ev_max_current.value * pow(10, ev_max_current.multiplier)
            # if p_ev_max_current < 0: p_ev_max_current = 0
            p_Charger().publish_AC_EVMaxCurrent(p_ev_max_current)
            p_ev_min_current: float = ev_min_current.value * pow(10, ev_min_current.multiplier)
            # if p_ev_min_current < 0: p_ev_min_current = 0
            p_Charger().publish_AC_EVMinCurrent(p_ev_min_current)
            # EVerest code end #

        else:
            dc_evse_charge_params = (
                await self.comm_session.evse_controller.get_dc_evse_charge_parameter()
            )
            ev_max_voltage = (
                charge_params_req.dc_ev_charge_parameter.ev_maximum_voltage_limit
            )
            ev_max_current = (
                charge_params_req.dc_ev_charge_parameter.ev_maximum_current_limit
            )
            ev_energy_request = (
                charge_params_req.dc_ev_charge_parameter.ev_energy_request
            )
            ev_charge_params_limits = EVChargeParamsLimits(
                ev_max_voltage=ev_max_voltage,
                ev_max_current=ev_max_current,
                ev_energy_request=ev_energy_request,
            )
            departure_time = charge_params_req.dc_ev_charge_parameter.departure_time

            # EVerest code start #
            dc_ev_charge_params: DCEVChargeParameter = charge_params_req.dc_ev_charge_parameter
            ev_max_current_limit: float = dc_ev_charge_params.ev_maximum_current_limit.value * pow(
                10, dc_ev_charge_params.ev_maximum_current_limit.multiplier
            )
            # if ev_max_current_limit < 0: ev_max_current_limit = 0
            ev_max_voltage_limit: float = dc_ev_charge_params.ev_maximum_voltage_limit.value * pow(
                10, dc_ev_charge_params.ev_maximum_voltage_limit.multiplier
            )
            # if ev_max_voltage_limit < 0: ev_max_voltage_limit = 0
            ev_maxvalues: dict = dict([
                ("DC_EVMaximumCurrentLimit", ev_max_current_limit),
                ("DC_EVMaximumVoltageLimit", ev_max_voltage_limit)
            ])

            if dc_ev_charge_params.ev_maximum_power_limit:
                ev_max_power_limit: float = dc_ev_charge_params.ev_maximum_power_limit.value * pow(
                    10, dc_ev_charge_params.ev_maximum_power_limit.multiplier
                )
                # if ev_max_power_limit < 0: ev_max_power_limit = 0
                ev_maxvalues.update({"DC_EVMaximumPowerLimit": ev_max_power_limit})

            p_Charger().publish_DC_EVMaximumLimits(ev_maxvalues)

            if dc_ev_charge_params.ev_energy_capacity:
                ev_energy_capacity: float = dc_ev_charge_params.ev_energy_capacity.value * pow(
                    10, dc_ev_charge_params.ev_energy_capacity.multiplier
                )
                p_Charger().publish_DC_EVEnergyCapacity(ev_energy_capacity)
            if ev_energy_request:
                p_ev_energy_request: float = ev_energy_request.value * pow(
                    10, ev_energy_request.multiplier
                )
                p_Charger().publish_DC_EVEnergyRequest(p_ev_energy_request)
            
            if dc_ev_charge_params.full_soc:
                p_Charger().publish_DC_FullSOC(dc_ev_charge_params.full_soc)
            if dc_ev_charge_params.bulk_soc:
                p_Charger().publish_DC_BulkSOC(dc_ev_charge_params.bulk_soc)

            ev_status: dict = dict([
                ("DC_EVReady", dc_ev_charge_params.dc_ev_status.ev_ready),
                ("DC_EVErrorCode", dc_ev_charge_params.dc_ev_status.ev_error_code),
                ("DC_EVRESSSOC",dc_ev_charge_params.dc_ev_status.ev_ress_soc),
            ])
            p_Charger().publish_DC_EVStatus(ev_status)
            # EVerest code end #

        if not departure_time:
            departure_time = 0
        else:
            # EVerest code start #
            d_Time_utc = datetime.utcnow() + timedelta(seconds=departure_time)
            format = "%Y-%m-%dT%H:%M:%SZ" #"yyyy-MM-dd'T'HH:mm:ss'Z'"
            p_Charger().publish_DepartureTime(d_Time_utc.strftime(format))
            # EVerest code end #

        sa_schedule_list = await self.comm_session.evse_controller.get_sa_schedule_list(
            ev_charge_params_limits, max_schedule_entries, departure_time
        )

        sa_schedule_list_valid = self.validate_sa_schedule_list(
            sa_schedule_list, departure_time
        )
        if not sa_schedule_list_valid:
            # V2G2-305 : It is still acceptable if the sum of the schedule entry
            # durations falls short of departure_time requested by the EVCC in
            # ChargeParameterDiscoveryReq - EVCC could still request a new schedule
            # when it is on the last entry of the selected schedule.
            logger.warning(
                f"validate_sa_schedule_list() failed. departure_time: {departure_time} "
                f" {sa_schedule_list}"
            )

        signature = None
        next_state = None
        if sa_schedule_list:
            self.comm_session.offered_schedules = sa_schedule_list
            if charge_params_req.ac_ev_charge_parameter:
                next_state = PowerDelivery
            else:
                next_state = CableCheck

            # If a SalesTariff is provided, then sign it
            # This signature should actually be provided by the mobility
            # operator (MO), but for testing purposes you can set it here
            # TODO We should probably have a test mode setting
            for schedule in sa_schedule_list:
                if schedule.sales_tariff:
                    try:
                        element_to_sign = (
                            schedule.sales_tariff.id,
                            EXI().to_exi(
                                schedule.sales_tariff, Namespace.ISO_V2_MSG_DEF
                            ),
                        )
                        signature_key = load_priv_key(
                            os.path.join(get_PKI_PATH(), KeyPath.MO_SUB_CA2_PEM),
                            KeyEncoding.PEM,
                            os.path.join(get_PKI_PATH(), KeyPasswordPath.MO_SUB_CA2_PASSWORD),
                        )
                        signature = create_signature([element_to_sign], signature_key)
                    except PrivateKeyReadError as exc:
                        logger.warning(
                            "Can't read private key to needed to create "
                            f"signature for SalesTariff: {exc}"
                        )
                        # If a SalesTariff isn't signed, that's not the end of the
                        # world, no reason to stop the charging process here
                break

            self.expecting_charge_parameter_discovery_req = False
        else:
            self.expecting_charge_parameter_discovery_req = True

        charge_params_res = ChargeParameterDiscoveryRes(
            response_code=ResponseCode.OK,
            evse_processing=EVSEProcessing.FINISHED
            if sa_schedule_list
            else EVSEProcessing.ONGOING,
            sa_schedule_list=SAScheduleList(schedule_tuples=sa_schedule_list),
            ac_charge_parameter=ac_evse_charge_params,
            dc_charge_parameter=dc_evse_charge_params,
        )

        self.create_next_message(
            next_state,
            charge_params_res,
            Timeouts.V2G_SECC_SEQUENCE_TIMEOUT,
            Namespace.ISO_V2_MSG_DEF,
            signature=signature,
        )

    def validate_sa_schedule_list(
        self, sa_schedules: List[SAScheduleTuple], departure_time: int
    ) -> bool:
        # V2G2-303 - The total duration covered by schedule_entries under
        # p_max_schedule must be equal to the duration_time provided by the EVCC
        # V2G2-304 - If no duration was provided, then the total duration covered
        # must be greater than or equal to 24 hours
        # V2G2-305 - In case, the total duration covered falls short of the duration
        # requested, it is up to the EVCC to request a new schedule via
        # ChargeParameterDiscoveryReq when the last pmax_schedule/sales tariff entry
        # becomes active.
        # In this method - if V2G2-305 is violated the method would return false
        # (but would tolerate if the total duration goes beyond the departure_time)
        valid = True
        duration_24_hours_in_seconds = 86400
        for schedule_tuples in sa_schedules:
            schedule_duration = 0

            p_max_sched = schedule_tuples.p_max_schedule
            if p_max_sched.schedule_entries is not None:
                first_entry_start_time = p_max_sched.schedule_entries[
                    0
                ].time_interval.start
                last_entry_start_time = p_max_sched.schedule_entries[
                    -1
                ].time_interval.start
                last_entry_schedule_duration = p_max_sched.schedule_entries[
                    -1
                ].time_interval.duration
                schedule_duration = (
                    last_entry_start_time - first_entry_start_time
                ) + last_entry_schedule_duration

            # If departure time is not provided, schedule duration must be at least
            # 24 hours
            if departure_time == 0 and schedule_duration < duration_24_hours_in_seconds:
                logger.warning(
                    f"departure_time is not set. schedule duration {schedule_duration}"
                )
                logger.warning(f"Schedule tuples {schedule_tuples}")
                valid = False
                break

            # Not setting this check as equality check as it is possible that the time
            # could be off by few seconds. Also considering V2G2-305, it would suffice
            # if departure_time_total is at least the same as departure_time
            # It is still possible to have a sa_schedule list that doesn't cover
            # the entire duration (V2G2-305). In this case, it is up to the EVCC to
            # request a new schedule via renegotiation while on the last entry in the
            # schedule/sales tariff entry
            elif departure_time != 0 and departure_time < schedule_duration:
                valid = False
                break
        return valid


class PowerDelivery(StateSECC):
    """
    The ISO 15118-2 state in which the SECC processes an
    PowerDeliveryReq message from the EVCC.

    The EVCC may send one of the following requests in this state:
    1. a PowerDeliveryReq
    2. a ChargeParameterDiscoveryReq
    3. a ChargingStatusReq (AC-Message)
    4. a SessionStopReq
    5. a CurrentDemandReq (DC-Message)
    6. a WeldingDetectionReq (DC-Message)

    Upon first initialisation of this state, we expect a
    PowerDeliveryReq, but after that, the next possible request could
    be either
    - a ChargeParameterDiscoveryReq (if the SECC requests a
    renegotiation of the charging profile),
    - a ChargingStatusReq in case of AC-Charging and if the PowerDeliveryReq's
    ChargeProgress field is set to 'Start',
    - a CurrentDemandReq in case of DC-Charging and if the PowerdeliveryReq's
    ChargeProgress field is set to 'Start',
    - or a SessionStopReq in case of AC-Charging and if the PowerDeliveryReq's
    ChargeProgress field is set to 'Stop'.
    - In case of DC-Charging after a PowerDeliverReq's ChargeProgress field
    is set to 'Stop', the EV can send a WeldingDetectionReq or a SesstionStopReq

    So when a PowerDeliveryReq is received, we know the next state.
    Except when stopping DC-Charging

    As a result, the create_next_message() method might be called with
    next_state = None.
    """

    def __init__(self, comm_session: SECCCommunicationSession):
        super().__init__(comm_session, Timeouts.V2G_SECC_SEQUENCE_TIMEOUT)
        self.expecting_power_delivery_req = True
        # EVerest code start #
        self.v2GSetupFinishedReached = False
        # EVerest code end #

    async def process_message(
        self,
        message: Union[
            SupportedAppProtocolReq,
            SupportedAppProtocolRes,
            V2GMessageV2,
            V2GMessageV20,
            V2GMessageDINSPEC,
        ],
        message_exi: bytes = None,
    ):
        msg = self.check_msg_v2(
            message,
            [
                PowerDeliveryReq,
                SessionStopReq,
                WeldingDetectionReq,
            ],
            self.expecting_power_delivery_req,
        )
        if not msg:
            return

        if msg.body.session_stop_req:
            await SessionStop(self.comm_session).process_message(message, message_exi)
            return

        if msg.body.welding_detection_req:
            await WeldingDetection(self.comm_session).process_message(
                message, message_exi
            )
            return

        power_delivery_req: PowerDeliveryReq = msg.body.power_delivery_req

        # EVerest code start #
        if not self.comm_session.selected_charging_type_is_ac:
            p_Charger().publish_DC_ChargingComplete(power_delivery_req.dc_ev_power_delivery_parameter.charging_complete)

            ev_status: dict = dict([
                ("DC_EVReady", power_delivery_req.dc_ev_power_delivery_parameter.dc_ev_status.ev_ready),
                ("DC_EVErrorCode", power_delivery_req.dc_ev_power_delivery_parameter.dc_ev_status.ev_error_code),
                ("DC_EVRESSSOC", power_delivery_req.dc_ev_power_delivery_parameter.dc_ev_status.ev_ress_soc),
            ])
            p_Charger().publish_DC_EVStatus(ev_status)
            if power_delivery_req.dc_ev_power_delivery_parameter.bulk_charging_complete is not None:
                p_Charger().publish_DC_BulkChargingComplete(power_delivery_req.dc_ev_power_delivery_parameter.bulk_charging_complete)
        # EVerest code end #
            
        if power_delivery_req.sa_schedule_tuple_id not in [
            schedule.sa_schedule_tuple_id
            for schedule in self.comm_session.offered_schedules
        ]:
            self.stop_state_machine(
                f"{power_delivery_req.sa_schedule_tuple_id} "
                "does not match any offered tariff IDs",
                message,
                ResponseCode.FAILED_TARIFF_SELECTION_INVALID,
            )
            return

        # TODO: Investigate this and reassess
        # if (
        #     power_delivery_req.charge_progress == ChargeProgress.START
        #     and not power_delivery_req.charging_profile
        # ):
        #     # Note Lukas Lombriser: I am not sure if I am correct:
        #     # But there is hardly no EV that sends a profile (DC-Charging)
        #     # According Table 40 and Table 104, ChargingProfile is optional
        #
        #     # Although the requirements don't make this 100% clear, it is
        #     # the intention of ISO 15118-2 for the EVCC to always send a
        #     # charging profile if ChargeProgress is set to 'Start'
        #     self.stop_state_machine(
        #         "No charge profile provided although "
        #         "ChargeProgress was set to 'Start'",
        #         message,
        #         ResponseCode.FAILED_CHARGING_PROFILE_INVALID,
        #     )
        #     return

        # [V2G2-225] The SECC shall send the negative ResponseCode
        # FAILED_ChargingProfileInvalid in
        # the PowerDelivery response message if the EVCC sends a ChargingProfile which
        # is not adhering to the PMax values of all PMaxScheduleEntry elements according
        # to the chosen SAScheduleTuple element in the last ChargeParameterDiscoveryRes
        # message sent by the SECC.
        if power_delivery_req.charging_profile:
            if not self._is_charging_profile_valid(power_delivery_req):
                logger.warning("[V2G2-225] ChargingProfile is not adhering to the Pmax values in ChargeParameterDiscoveryRes")
                # self.stop_state_machine(
                #     "[V2G2-225] ChargingProfile is not adhering to the Pmax values in "
                #     "ChargeParameterDiscoveryRes",
                #     message,
                #     ResponseCode.FAILED_CHARGING_PROFILE_INVALID,
                # )
                # return

        logger.debug(f"ChargeProgress set to {power_delivery_req.charge_progress}")

        next_state: Type[State]
        if power_delivery_req.charge_progress == ChargeProgress.START:

            # EVerest code start #
            if not self.v2GSetupFinishedReached:
                p_Charger().publish_V2G_Setup_Finished(None)
                self.v2GSetupFinishedReached = True
            # EVerest code end #
            
            # According to section 8.7.4 in ISO 15118-2, the EV enters into HLC-C
            # (High Level Controlled Charging) once PowerDeliveryRes(ResponseCode=OK)
            # is sent with a ChargeProgress=Start
            # Updates the upper layer with the info if the EV is under HLC-C
            await self.comm_session.evse_controller.set_hlc_charging(True)
            # [V2G2-847] - The EV shall signal CP State C or D no later than 250ms
            # after sending the first PowerDeliveryReq with ChargeProgress equals
            # "Start" within V2G Communication SessionPowerDeliveryReq.

            # [V2G2-860] - If no error is detected, the SECC shall close the Contactor
            # no later than 3s after measuring CP State C or D.
            # Before closing the contactor, we need to check to
            # ensure the CP is in state C or D
<<<<<<< HEAD
=======
            if not await self.wait_for_state_c_or_d():
                logger.warning(
                    "C2/D2 CP state not detected after 250ms in PowerDelivery"
                )

            if not await self.comm_session.evse_controller.is_contactor_closed():
                self.stop_state_machine(
                    "[V2G2-860] Contactor didn't close within the allotted 3 seconds.",
                    message,
                    ResponseCode.FAILED_CONTACTOR_ERROR,
                )
                return
>>>>>>> e1c27e5f

            if self.comm_session.selected_charging_type_is_ac:
                # EVerest code start #
                p_Charger().publish_AC_Close_Contactor(True)
                # EVerest code end #
                if not await self.comm_session.evse_controller.is_contactor_closed():
                    self.stop_state_machine(
                        "Contactor didnt close",
                        message,
                        ResponseCode.FAILED_CONTACTOR_ERROR,
                    )
                    return
                next_state = ChargingStatus
            else:
                next_state = CurrentDemand
            self.comm_session.selected_schedule = (
                power_delivery_req.sa_schedule_tuple_id
            )
            self.comm_session.charge_progress_started = True
        elif power_delivery_req.charge_progress == ChargeProgress.STOP:
            next_state = None
            if self.comm_session.selected_charging_type_is_ac:
                next_state = SessionStop

            # EVerest code start #
            self.v2GSetupFinishedReached = False
            # EVerest code end #

            # According to section 8.7.4 in ISO 15118-2, the EV is out of the HLC-C
            # (High Level Controlled Charging) once PowerDeliveryRes(ResponseCode=OK)
            # is sent with a ChargeProgress=Stop
            # This needs to be called before any attempt to stop the charger/open the
            # contactor as for every effect, the session will be stopped.
            await self.comm_session.evse_controller.set_hlc_charging(False)

            # 1st a controlled stop is performed (specially important for DC charging)
            # later on we may also need here some feedback on stopping the charger
            await self.comm_session.evse_controller.stop_charger()
            # 2nd once the energy transfer is properly interrupted,
            # the contactor(s) may open

            if self.comm_session.selected_charging_type_is_ac:
                # EVerest code start #
                p_Charger().publish_AC_Open_Contactor(True)
                # EVerest code end #
                if not await self.comm_session.evse_controller.is_contactor_opened():
                    self.stop_state_machine(
                        "Contactor didnt open",
                        message,
                        ResponseCode.FAILED_CONTACTOR_ERROR,
                    )
                    return
            # EVerest code start #
            else:
                p_Charger().publish_currentDemand_Finished(None)
                p_Charger().publish_DC_Open_Contactor(True)
            # EVerest code end #

        else:
            # ChargeProgress only has three enum values: Start, Stop, and
            # Renegotiate. So this is the renegotiation case.
            if self.comm_session.charge_progress_started:
                next_state = ChargeParameterDiscovery
            else:
                # TODO Need to check if we really need to terminate the
                #      session here or not
                self.stop_state_machine(
                    "EVCC wants to renegotiate, but charge "
                    "progress has not yet started",
                    message,
                    ResponseCode.FAILED,
                )
                return

        ac_evse_status: Optional[ACEVSEStatus] = None
        dc_evse_status: Optional[DCEVSEStatus] = None
        evse_controller = self.comm_session.evse_controller
        if self.comm_session.selected_charging_type_is_ac:
            ac_evse_status = await evse_controller.get_ac_evse_status()

        else:
            dc_evse_status = await evse_controller.get_dc_evse_status()

        power_delivery_res = PowerDeliveryRes(
            response_code=ResponseCode.OK,
            ac_evse_status=ac_evse_status,
            dc_evse_status=dc_evse_status,
        )

        self.create_next_message(
            next_state,
            power_delivery_res,
            Timeouts.V2G_SECC_SEQUENCE_TIMEOUT,
            Namespace.ISO_V2_MSG_DEF,
        )

        self.expecting_power_delivery_req = False

    async def wait_for_state_c_or_d(self) -> bool:
        # [V2G2 - 847] The EV shall signal CP State C or D no later than 250ms
        # after sending the first PowerDeliveryReq with ChargeProgress equals
        # "Start" within V2G Communication SessionPowerDeliveryReq.
        STATE_C_TIMEOUT = 0.25

        async def check_state():
            while await self.comm_session.evse_controller.get_cp_state() not in [
                CpState.C2,
                CpState.D2,
            ]:
                await asyncio.sleep(0.05)
            logger.debug(
                f"State is " f"{await self.comm_session.evse_controller.get_cp_state()}"
            )
            return True

        try:
            return await asyncio.wait_for(
                check_state(),
                timeout=STATE_C_TIMEOUT,
            )
        except asyncio.TimeoutError:
            # try one more time to get the latest state
            return await self.comm_session.evse_controller.get_cp_state() in [
                CpState.C2,
                CpState.D2,
            ]

    def _is_charging_profile_valid(self, power_delivery_req: PowerDeliveryReq) -> bool:
        for schedule in self.comm_session.offered_schedules:
            if schedule.sa_schedule_tuple_id == power_delivery_req.sa_schedule_tuple_id:
                schedule_entries = schedule.p_max_schedule.schedule_entries
                # schedule_entries shall look like [PMaxScheduleEntry_0,
                # PMaxScheduleEntry_1, ...]. The enumerate will pair an index with
                # each list entry: (0, PMaxScheduleEntry_0), (1,
                # PMaxScheduleEntry_1), ...
                ev_profile = power_delivery_req.charging_profile
                ev_profile_entries = ev_profile.profile_entries
                cached_start_idx_ev: int = 0
                last_ev_running_idx: int = 0

                for idx, sa_profile_entry in enumerate(schedule_entries):
                    sa_profile_entry_start = sa_profile_entry.time_interval.start

                    sa_entry_pmax = (
                        sa_profile_entry.p_max.value
                        * 10**sa_profile_entry.p_max.multiplier
                    )

                    try:
                        # By getting the next entry/slot, we can know when
                        # the current entry ends
                        next_sa_profile_entry = schedule_entries[idx + 1]
                        sa_profile_entry_end = next_sa_profile_entry.time_interval.start

                    except IndexError:
                        # As the index is out of rage, it signals this is
                        # the final entry of the sa profile. The last entry
                        # must have a duration field, so we can calculate
                        # the end of the period summing the relative start
                        # of the entry with the duration of it
                        sa_profile_entry_end = (
                            sa_profile_entry_start
                            + sa_profile_entry.time_interval.duration
                        )
                    # The cached index and last ev running index are helpers that
                    # allow the for loop to start in the ev profile entry belonging
                    # to the start range of the SA entry. This avoids looping all
                    # over the ev profiles again for each SA entry schedule.
                    # For example, if the SA time schedule is
                    # [0; 1000[ [1000; 2000[ [2000; 3000[
                    # And the EV profile time schedule is
                    # [0, 100[ [100, 400[ [400; 1000[ [1000, inf+[
                    # The first three entries of the ev profile belong
                    # to the time range [0; 1000[ of the SA schedule and
                    # if the EV power, for those three entries
                    # does not surpass the limit imposed by the SA schedule
                    # during that time, then for the next loop iteration,
                    # we dont need to go test those EV time entries again,
                    # as they dont belong to the [1000; 2000[ SA time schedule slot.
                    cached_start_idx_ev += last_ev_running_idx
                    last_ev_running_idx = 0
                    # fmt: off
                    for (ev_profile_idx, ev_profile_entry) in enumerate(
                        ev_profile_entries[cached_start_idx_ev:]
                    ):
                        _is_last_ev_profile = (
                            ev_profile_entry.start == ev_profile_entries[-1].start
                        )

                        if (ev_profile_entry.start < sa_profile_entry_end or _is_last_ev_profile ): # noqa
                            ev_entry_pmax = (ev_profile_entry.max_power.value * 10 ** ev_profile_entry.max_power.multiplier)  # noqa
                            if ev_entry_pmax > sa_entry_pmax:
                                logger.error(
                                    f"EV Profile start {ev_profile_entry.start}s"
                                    f"is out of power range: "
                                    f"EV Max {ev_entry_pmax} W > EVSE Max "
                                    f"{sa_entry_pmax} W \n"
                                )
                                return False

                            if not _is_last_ev_profile:
                                ev_profile_entry_end = ev_profile_entries[
                                    ev_profile_idx + 1
                                ].start
                                if ev_profile_entry_end <= sa_profile_entry_end:
                                    last_ev_running_idx = ev_profile_idx + 1
                            else:
                                logger.debug(
                                    f"EV last Profile start "
                                    f"{ev_profile_entry.start}s is "
                                    f"within time range [{sa_profile_entry_start}; "
                                    f"{sa_profile_entry_end}[ and power range: "
                                    f"EV Max {ev_entry_pmax} W <= EVSE Max "
                                    f"{sa_entry_pmax} W \n"
                                )
                        else:
                            break
                    # fmt: on
        return True


class MeteringReceipt(StateSECC):
    """
    The ISO 15118-2 state in which the SECC processes a
    MeteringReceiptReq message from the EVCC.

    The EVCC may send one of the following requests in this state:
    1. a MeteringReceiptReq
    2. a ChargingStatusReq
    3. a CurrentDemandReq
    4. a PowerDeliveryReq

    Upon first initialisation of this state, we expect a MeteringReceiptReq, but
    after that, the next possible request could be either a PowerDeliveryReq,
    ChargingStatusReq, or a CurrentDemandReq. So we remain in this
    state until we know which is the following request from the EVCC and then
    transition to the appropriate state (or terminate if the incoming message
    doesn't fit any of the expected requests).

    As a result, the create_next_message() method will be called with
    next_state = None.
    """

    def __init__(self, comm_session: SECCCommunicationSession):
        super().__init__(comm_session, Timeouts.V2G_SECC_SEQUENCE_TIMEOUT)
        self.expecting_metering_receipt_req = True

    async def process_message(
        self,
        message: Union[
            SupportedAppProtocolReq,
            SupportedAppProtocolRes,
            V2GMessageV2,
            V2GMessageV20,
            V2GMessageDINSPEC,
        ],
        message_exi: bytes = None,
    ):
        msg = self.check_msg_v2(
            message,
            [MeteringReceiptReq, ChargingStatusReq, CurrentDemandReq, PowerDeliveryReq],
            self.expecting_metering_receipt_req,
        )
        if not msg:
            return

        if msg.body.power_delivery_req:
            await PowerDelivery(self.comm_session).process_message(message, message_exi)
            return

        if msg.body.charging_status_req:
            await ChargingStatus(self.comm_session).process_message(
                message, message_exi
            )
            return

        if msg.body.current_demand_req:
            await CurrentDemand(self.comm_session).process_message(message, message_exi)
            return

        metering_receipt_req: MeteringReceiptReq = msg.body.metering_receipt_req

        if not self.comm_session.contract_cert_chain:
            stop_reason = (
                "No contract certificate chain available to verify "
                "signature of MeteringReceiptReq"
            )
        elif not verify_signature(
            msg.header.signature,
            [
                (
                    metering_receipt_req.id,
                    EXI().to_exi(metering_receipt_req, Namespace.ISO_V2_MSG_DEF),
                )
            ],
            self.comm_session.contract_cert_chain.certificate,
        ):
            stop_reason = "Unable to verify signature of MeteringReceiptReq"
        elif not metering_receipt_req.meter_info.meter_reading or (
            self.comm_session.sent_meter_info
            and self.comm_session.sent_meter_info.meter_reading
            and metering_receipt_req.meter_info.meter_reading
            != self.comm_session.sent_meter_info.meter_reading
        ):
            stop_reason = (
                "EVCC's meter info is not a copy of the SECC's meter info "
                "sent in CharginStatusRes/CurrentDemandRes"
            )
        else:
            stop_reason = None

        if stop_reason:
            self.stop_state_machine(
                stop_reason, message, ResponseCode.FAILED_METERING_SIGNATURE_NOT_VALID
            )
            return

        evse_controller = self.comm_session.evse_controller
        if (
            self.comm_session.selected_energy_mode
            and self.comm_session.selected_charging_type_is_ac
        ):
            metering_receipt_res = MeteringReceiptRes(
                response_code=ResponseCode.OK,
                ac_evse_status=await evse_controller.get_ac_evse_status(),
            )
        else:
            metering_receipt_res = MeteringReceiptRes(
                response_code=ResponseCode.OK,
                dc_evse_status=await evse_controller.get_dc_evse_status(),
            )

        self.create_next_message(
            None,
            metering_receipt_res,
            Timeouts.V2G_SECC_SEQUENCE_TIMEOUT,
            Namespace.ISO_V2_MSG_DEF,
        )

        self.expecting_metering_receipt_req = False


class SessionStop(StateSECC):
    """
    The ISO 15118-2 state in which the SECC processes an
    SessionStopReq message from the EVCC.
    """

    def __init__(self, comm_session: SECCCommunicationSession):
        super().__init__(comm_session, Timeouts.V2G_SECC_SEQUENCE_TIMEOUT)

    async def process_message(
        self,
        message: Union[
            SupportedAppProtocolReq,
            SupportedAppProtocolRes,
            V2GMessageV2,
            V2GMessageV20,
            V2GMessageDINSPEC,
        ],
        message_exi: bytes = None,
    ):
        msg = self.check_msg_v2(message, [SessionStopReq])
        if not msg:
            return

        # EVerest code start #
        p_Charger().publish_EV_ChargingSession(msg.body.session_stop_req.charging_session)
        # EVerest code end #

        session_status = msg.body.session_stop_req.charging_session.lower()
        self.comm_session.stop_reason = StopNotification(
            True,
            f"EV Requested to {session_status} the communication session",
            self.comm_session.writer.get_extra_info("peername"),
        )
        if msg.body.session_stop_req.charging_session == ChargingSession.PAUSE:
            next_state = Pause
        else:
            next_state = Terminate
        self.create_next_message(
            next_state,
            SessionStopRes(response_code=ResponseCode.OK),
            Timeouts.V2G_SECC_SEQUENCE_TIMEOUT,
            Namespace.ISO_V2_MSG_DEF,
        )


# ============================================================================
# |                     AC SECC STATES - ISO 15118-2                         |
# ============================================================================


class ChargingStatus(StateSECC):
    """
    The ISO 15118-2 state in which the SECC processes an
    ChargingStatusReq message from the EVCC.

    The EVCC may send one of the following requests in this state:
    1. a ChargingStatusReq
    2. a PowerDeliveryReq
    3. a MeteringReceiptReq

    Upon first initialisation of this state, we expect a
    ChargingStatusReq, but after that, the next possible request could
    be either another ChargingStatusReq (ongoing energy flow), or a
    PowerDeliveryReq (to either renegotiate the charging profile or to stop the
    power flow), or a MeteringReceiptReq (to exchange metering information).

    So we remain in this state until we know which is the following request from
    the EVCC and then transition to the appropriate state (or terminate if the
    incoming message doesn't fit any of the expected requests).

    As a result, the create_next_message() method might be called with
    next_state = None.
    """

    def __init__(self, comm_session: SECCCommunicationSession):
        super().__init__(comm_session, Timeouts.V2G_SECC_SEQUENCE_TIMEOUT)
        self.expecting_charging_status_req = True

    async def process_message(
        self,
        message: Union[
            SupportedAppProtocolReq,
            SupportedAppProtocolRes,
            V2GMessageV2,
            V2GMessageV20,
            V2GMessageDINSPEC,
        ],
        message_exi: bytes = None,
    ):
        msg = self.check_msg_v2(
            message,
            [ChargingStatusReq, PowerDeliveryReq, MeteringReceiptReq],
            self.expecting_charging_status_req,
        )
        if not msg:
            return

        if msg.body.power_delivery_req:
            await PowerDelivery(self.comm_session).process_message(message, message_exi)
            return

        if msg.body.metering_receipt_req:
            await MeteringReceipt(self.comm_session).process_message(
                message, message_exi
            )
            return

        # EVerest code start #
        receipt_required: bool = None
        if self.comm_session.selected_auth_option == AuthEnum.EIM_V2:
            receipt_required = False # Always false
        else:
            receipt_required = await self.comm_session.evse_controller.get_receipt_required()
        # EVerest code end #

        # We don't care about signed meter values from the EVCC, but if you
        # do, then set receipt_required to True and set the field meter_info
        evse_controller = self.comm_session.evse_controller
        charging_status_res = ChargingStatusRes(
            response_code=ResponseCode.OK,
            evse_id=await evse_controller.get_evse_id(Protocol.ISO_15118_2),
            sa_schedule_tuple_id=self.comm_session.selected_schedule,
            # EVerest code start #
            ac_evse_status=await evse_controller.get_ac_evse_status(),
            # TODO Could maybe request an OCPP setting that determines
            #      whether or not a receipt is required and when
            #      (probably only makes sense at the beginning and end of
            #      a charging session). If true, set MeterInfo.
            meter_info=await self.comm_session.evse_controller.get_meter_info_v2(),
            receipt_required=receipt_required,
            evse_max_current=await self.comm_session.evse_controller.get_ac_evse_max_current(),
            # EVerest code end #
        )

        if charging_status_res.meter_info:
            self.comm_session.sent_meter_info = charging_status_res.meter_info

        # TODO Check in which case we would set EVSEMaxCurrent and how to
        #      request it via MQTT. Is optional, so let's leave it out for
        #      now.

        # TODO Check if a renegotiation is wanted (would be set in the field
        #      ac_evse_status). Let's leave that out for now.

        # Next request could be another ChargingStatusReq or a
        # PowerDeliveryReq, so we remain in this state for now
        next_state: Optional[Type[State]] = None
        if charging_status_res.receipt_required:
            # But if we set receipt_required to True, we expect a
            # MeteringReceiptReq
            next_state = MeteringReceipt

        self.create_next_message(
            next_state,
            charging_status_res,
            Timeouts.V2G_SECC_SEQUENCE_TIMEOUT,
            Namespace.ISO_V2_MSG_DEF,
        )

        self.expecting_charging_status_req = False


# ============================================================================
# |                     DC SECC STATES - ISO 15118-2                         |
# ============================================================================


class CableCheck(StateSECC):
    """
    The ISO 15118-2 state in which the SECC processes an
    CableCheckReq message from the EVCC.
    """

    def __init__(self, comm_session: SECCCommunicationSession):
        super().__init__(comm_session, Timeouts.V2G_SECC_SEQUENCE_TIMEOUT)
        self.cable_check_req_was_received = False
        # EVerest code start #
        self.isolation_check_requested = False
        # EVerest code end #

    async def process_message(
        self,
        message: Union[
            SupportedAppProtocolReq,
            SupportedAppProtocolRes,
            V2GMessageV2,
            V2GMessageV20,
            V2GMessageDINSPEC,
        ],
        message_exi: bytes = None,
    ):
        msg = self.check_msg_v2(message, [CableCheckReq])
        if not msg:
            return

        cable_check_req: CableCheckReq = msg.body.cable_check_req

        # EVerest code start #
        ev_status: dict = dict([
            ("DC_EVReady", cable_check_req.dc_ev_status.ev_ready),
            ("DC_EVErrorCode", cable_check_req.dc_ev_status.ev_error_code),
            ("DC_EVRESSSOC", cable_check_req.dc_ev_status.ev_ress_soc),
        ])
        p_Charger().publish_DC_EVStatus(ev_status)
        # EVerest code end #

        if cable_check_req.dc_ev_status.ev_error_code != DCEVErrorCode.NO_ERROR:
            self.stop_state_machine(
                f"{cable_check_req.dc_ev_status} "
                "has Error"
                f"{cable_check_req.dc_ev_status}",
                message,
                ResponseCode.FAILED,
            )
            return
        
        # EVerest code start #
        if not self.isolation_check_requested:
            p_Charger().publish_Start_CableCheck(None)
            self.isolation_check_requested = True
            await self.comm_session.evse_controller.setIsolationMonitoringActive(True)
        # EVerest code end #

        # TODO_SL: Überlegen wie es weiter geht
        # if not self.cable_check_req_was_received:
        #     # Requirement in 6.4.3.106 of the IEC 61851-23
        #     # Any relays in the DC output circuit of the DC station shall
        #     # be closed during the insulation test
        #     contactor_state = await self.comm_session.evse_controller.close_contactor()
        #     if contactor_state != Contactor.CLOSED:
        #         self.stop_state_machine(
        #             "Contactor didnt close for Cable Check",
        #             message,
        #             ResponseCode.FAILED,
        #         )
        #         return
        #     await self.comm_session.evse_controller.start_cable_check()
        #     self.cable_check_req_was_received = True

<<<<<<< HEAD
=======
        if not self.cable_check_req_was_received:
            # First CableCheckReq received. Start cable check.
            await self.comm_session.evse_controller.start_cable_check()

            # Requirement in 6.4.3.106 of the IEC 61851-23
            # Any relays in the DC output circuit of the DC station shall
            # be closed during the insulation test
            if not await self.comm_session.evse_controller.is_contactor_closed():
                self.stop_state_machine(
                    "Contactor didnt close for Cable Check",
                    message,
                    ResponseCode.FAILED,
                )
                return

            self.cable_check_req_was_received = True
>>>>>>> e1c27e5f
        self.comm_session.evse_controller.ev_data_context.soc = (
            cable_check_req.dc_ev_status.ev_ress_soc
        )

<<<<<<< HEAD
        dc_charger_state = await self.comm_session.evse_controller.get_dc_evse_status()
        cableCheckFinished = await self.comm_session.evse_controller.isCableCheckFinished()

        evse_processing = EVSEProcessing.ONGOING
        next_state = None
        if cableCheckFinished is True and dc_charger_state.evse_isolation_status in [
=======
        isolation_level = (
            await self.comm_session.evse_controller.get_cable_check_status()
        )  # noqa

        evse_processing = EVSEProcessing.ONGOING
        next_state = None
        if isolation_level in [
>>>>>>> e1c27e5f
            IsolationLevel.VALID,
            IsolationLevel.WARNING,
        ]:
            if isolation_level == IsolationLevel.WARNING:
                logger.warning(
                    "Isolation resistance measured by EVSE is in Warning-Range"
                )
            evse_processing = EVSEProcessing.FINISHED
            next_state = PreCharge
<<<<<<< HEAD
            # EVerest code start #
            await self.comm_session.evse_controller.setIsolationMonitoringActive(False)
            # EVerest code end #
        elif dc_charger_state.evse_isolation_status in [
=======
        elif isolation_level in [
>>>>>>> e1c27e5f
            IsolationLevel.FAULT,
            IsolationLevel.NO_IMD,
        ]:
            self.stop_state_machine(
                f"Isolation Failure: {isolation_level}",
                message,
                ResponseCode.FAILED,
            )
            return
        
        dc_charger_state = await self.comm_session.evse_controller.get_dc_evse_status()

        cable_check_res = CableCheckRes(
            response_code=ResponseCode.OK,
            dc_evse_status=await self.comm_session.evse_controller.get_dc_evse_status(),
            evse_processing=evse_processing,
        )

        self.create_next_message(
            next_state,
            cable_check_res,
            Timeouts.V2G_SECC_SEQUENCE_TIMEOUT,
            Namespace.ISO_V2_MSG_DEF,
        )


class PreCharge(StateSECC):
    """
    The ISO 15118-2 state in which the SECC processes an
    PreChargeReq message from the EVCC.
    In this state the EVSE adapts the DC output voltage to the
    requested voltage from the EV.
    The difference between these voltages must be smaller than 20V (according 61851-23).
    The EV sends a PowerDeliveryReq as soon as the precharge process has finished.
    """

    def __init__(self, comm_session: SECCCommunicationSession):
        super().__init__(comm_session, Timeouts.V2G_SECC_SEQUENCE_TIMEOUT)
        self.expecting_precharge_req = True

    async def process_message(
        self,
        message: Union[
            SupportedAppProtocolReq,
            SupportedAppProtocolRes,
            V2GMessageV2,
            V2GMessageV20,
            V2GMessageDINSPEC,
        ],
        message_exi: bytes = None,
    ):
        msg = self.check_msg_v2(
            message,
            [PreChargeReq, PowerDeliveryReq],
            self.expecting_precharge_req,
        )
        if not msg:
            return

        if msg.body.power_delivery_req:
            await PowerDelivery(self.comm_session).process_message(message, message_exi)
            return

        precharge_req: PreChargeReq = msg.body.pre_charge_req

        # EVerest code start #
        ev_status: dict = dict([
            ("DC_EVReady", precharge_req.dc_ev_status.ev_ready),
            ("DC_EVErrorCode", precharge_req.dc_ev_status.ev_error_code),
            ("DC_EVRESSSOC", precharge_req.dc_ev_status.ev_ress_soc),
        ])
        p_Charger().publish_DC_EVStatus(ev_status)

        ev_target_voltage = precharge_req.ev_target_voltage.value * pow(10, precharge_req.ev_target_voltage.multiplier)
        # if ev_target_voltage < 0: ev_target_voltage = 0
        ev_target_current = precharge_req.ev_target_current.value * pow(10, precharge_req.ev_target_current.multiplier)
        # if ev_target_current < 0: ev_target_current = 0
        ev_targetvalues: dict = dict([
            ("DC_EVTargetVoltage", ev_target_voltage),
            ("DC_EVTargetCurrent", ev_target_current),
        ])
        p_Charger().publish_DC_EVTargetVoltageCurrent(ev_targetvalues)

        # EVerest code end #

        if precharge_req.dc_ev_status.ev_error_code != DCEVErrorCode.NO_ERROR:
            self.stop_state_machine(
                f"{precharge_req.dc_ev_status} "
                "has Error"
                f"{precharge_req.dc_ev_status}",
                message,
                ResponseCode.FAILED,
            )
            return

        self.comm_session.evse_controller.ev_data_context.soc = (
            precharge_req.dc_ev_status.ev_ress_soc
        )

        # for the PreCharge phase, the requested current must be < 2 A
        # (maximum inrush current according to CC.5.2 in IEC61851 -23)
        present_current = (
            await self.comm_session.evse_controller.get_evse_present_current(
                Protocol.ISO_15118_2
            )
        )
        present_current_in_a = present_current.value * 10**present_current.multiplier
        target_current = precharge_req.ev_target_current
        target_current_in_a = target_current.value * 10**target_current.multiplier

        if present_current_in_a > 2 or target_current_in_a > 2:
            self.stop_state_machine(
                "Target current or present current too high in state Precharge",
                message,
                ResponseCode.FAILED,
            )
            return

        # Set precharge voltage in every loop.
        # Because there are EVs that send a wrong Precharge-Voltage
        # in the first message (example: BMW i3 Rex 2018)
        await self.comm_session.evse_controller.set_precharge(
            precharge_req.ev_target_voltage, precharge_req.ev_target_current
        )

        dc_charger_state = await self.comm_session.evse_controller.get_dc_evse_status()
        evse_present_voltage = (
            await self.comm_session.evse_controller.get_evse_present_voltage(
                Protocol.ISO_15118_2
            )
        )

        precharge_res = PreChargeRes(
            response_code=ResponseCode.OK,
            dc_evse_status=dc_charger_state,
            evse_present_voltage=evse_present_voltage,
        )

        next_state = None
        self.create_next_message(
            next_state,
            precharge_res,
            Timeouts.V2G_SECC_SEQUENCE_TIMEOUT,
            Namespace.ISO_V2_MSG_DEF,
        )

        self.expecting_precharge_req = False


class CurrentDemand(StateSECC):
    """
    The ISO 15118-2 state in which the SECC processes an
    CurrentDemandReq message from the EVCC.
    """

    def __init__(self, comm_session: SECCCommunicationSession):
        super().__init__(comm_session, Timeouts.V2G_SECC_SEQUENCE_TIMEOUT)
        self.expecting_current_demand_req = True
        # EVerest code start #
        self.firstMessage: bool = True
        # EVerest code end #

    async def process_message(
        self,
        message: Union[
            SupportedAppProtocolReq,
            SupportedAppProtocolRes,
            V2GMessageV2,
            V2GMessageV20,
            V2GMessageDINSPEC,
        ],
        message_exi: bytes = None,
    ):
        msg = self.check_msg_v2(
            message,
            [CurrentDemandReq, PowerDeliveryReq],
            self.expecting_current_demand_req,
        )
        if not msg:
            return

        if msg.body.power_delivery_req:
            await PowerDelivery(self.comm_session).process_message(message, message_exi)
            return

        current_demand_req: CurrentDemandReq = msg.body.current_demand_req

        # EVerest code start #
        if self.firstMessage is True:
            p_Charger().publish_currentDemand_Started(None)
            self.firstMessage = False

        p_Charger().publish_DC_ChargingComplete(current_demand_req.charging_complete)

        ev_status: dict = dict([
            ("DC_EVReady", current_demand_req.dc_ev_status.ev_ready),
            ("DC_EVErrorCode", current_demand_req.dc_ev_status.ev_error_code),
            ("DC_EVRESSSOC", current_demand_req.dc_ev_status.ev_ress_soc),
        ])
        p_Charger().publish_DC_EVStatus(ev_status)

        ev_target_voltage = current_demand_req.ev_target_voltage.value * pow(10, current_demand_req.ev_target_voltage.multiplier)
        # if ev_target_voltage < 0: ev_target_voltage = 0
        ev_target_current = current_demand_req.ev_target_current.value * pow(10, current_demand_req.ev_target_current.multiplier)
        # if ev_target_current < 0: ev_target_current = 0
        ev_targetvalues: dict = dict([
            ("DC_EVTargetVoltage", ev_target_voltage),
            ("DC_EVTargetCurrent", ev_target_current),
        ])
        p_Charger().publish_DC_EVTargetVoltageCurrent(ev_targetvalues)

        if current_demand_req.bulk_charging_complete:
            p_Charger().publish_DC_BulkChargingComplete(current_demand_req.bulk_charging_complete)

        ev_maxvalues: dict = dict()
                
        if current_demand_req.ev_max_current_limit: 
            ev_max_current_limit: float = current_demand_req.ev_max_current_limit.value * pow(
                10, current_demand_req.ev_max_current_limit.multiplier
            )
            # if ev_max_current_limit < 0: ev_max_current_limit = 0
            ev_maxvalues.update({"DC_EVMaximumCurrentLimit": ev_max_current_limit})

        if current_demand_req.ev_max_voltage_limit:
            ev_max_voltage_limit: float = current_demand_req.ev_max_voltage_limit.value * pow(
                10, current_demand_req.ev_max_voltage_limit.multiplier
            )
            # if ev_max_voltage_limit < 0: ev_max_voltage_limit = 0
            ev_maxvalues.update({"DC_EVMaximumVoltageLimit": ev_max_voltage_limit})

        if current_demand_req.ev_max_power_limit:
            ev_max_power_limit: float = current_demand_req.ev_max_power_limit.value * pow(
                10, current_demand_req.ev_max_power_limit.multiplier
            )
            # if ev_max_power_limit < 0: ev_max_power_limit = 0
            ev_maxvalues.update({"DC_EVMaximumPowerLimit": ev_max_power_limit})
        
        if ev_maxvalues:
            p_Charger().publish_DC_EVMaximumLimits(ev_maxvalues)
        
        format = "%Y-%m-%dT%H:%M:%SZ" #"yyyy-MM-dd'T'HH:mm:ss'Z'"
        datetime_now_utc = datetime.utcnow()

        ev_reamingTime: dict = dict()

        if current_demand_req.remaining_time_to_bulk_soc:
            seconds_bulk_soc: float = current_demand_req.remaining_time_to_bulk_soc.value * pow(
                10, current_demand_req.remaining_time_to_bulk_soc.multiplier
            )
            re_bulk_soc_time = datetime_now_utc + timedelta(seconds=seconds_bulk_soc)
            ev_reamingTime.update({"EV_RemainingTimeToBulkSoC": re_bulk_soc_time.strftime(format)})
            
        if current_demand_req.remaining_time_to_full_soc:
            seconds_full_soc: float = current_demand_req.remaining_time_to_full_soc.value * pow(
                10, current_demand_req.remaining_time_to_full_soc.multiplier
            )
            re_full_soc_time = datetime_now_utc + timedelta(seconds=seconds_full_soc)
            ev_reamingTime.update({"EV_RemainingTimeToFullSoC": re_full_soc_time.strftime(format)})
        
        if ev_reamingTime:
            p_Charger().publish_DC_EVRemainingTime(ev_reamingTime)
        # EVerest code end #

        self.comm_session.evse_controller.ev_data_context.soc = (
            current_demand_req.dc_ev_status.ev_ress_soc
        )
        await self.comm_session.evse_controller.send_charging_command(
            current_demand_req.ev_target_voltage, current_demand_req.ev_target_current
        )

        # EVerest code start #
        receipt_required: bool = None
        if self.comm_session.selected_auth_option == AuthEnum.EIM_V2:
            receipt_required = False # Always false
        else:
            receipt_required = self.comm_session.evse_controller.get_receipt_required()
        # EVerest code end #

        # We don't care about signed meter values from the EVCC, but if you
        # do, then set receipt_required to True and set the field meter_info
        evse_controller = self.comm_session.evse_controller

        dc_evse_status = await evse_controller.get_dc_evse_status()

        current_demand_res = CurrentDemandRes(
            response_code=ResponseCode.OK,
<<<<<<< HEAD
            dc_evse_status=dc_evse_status,
            evse_present_voltage=await evse_controller.get_evse_present_voltage(),
            evse_present_current=await evse_controller.get_evse_present_current(),
=======
            dc_evse_status=await evse_controller.get_dc_evse_status(),
            evse_present_voltage=await evse_controller.get_evse_present_voltage(
                Protocol.ISO_15118_2
            ),
            evse_present_current=await evse_controller.get_evse_present_current(
                Protocol.ISO_15118_2
            ),
>>>>>>> e1c27e5f
            evse_current_limit_achieved=(
                await evse_controller.is_evse_current_limit_achieved()
            ),
            evse_voltage_limit_achieved=(
                await evse_controller.is_evse_voltage_limit_achieved()
            ),
            evse_power_limit_achieved=await evse_controller.is_evse_power_limit_achieved(),  # noqa
            evse_max_voltage_limit=await evse_controller.get_evse_max_voltage_limit(),
            evse_max_current_limit=await evse_controller.get_evse_max_current_limit(),
            evse_max_power_limit=await evse_controller.get_evse_max_power_limit(),
            evse_id=await evse_controller.get_evse_id(Protocol.ISO_15118_2),
            sa_schedule_tuple_id=self.comm_session.selected_schedule,
            # TODO Could maybe request an OCPP setting that determines
            #      whether or not a receipt is required and when
            #      (probably only makes sense at the beginning and end of
            #      a charging session). If true, set MeterInfo.
            # EVerest code start #
            meter_info=await self.comm_session.evse_controller.get_meter_info_v2(),
            receipt_required=receipt_required,
            # EVerest code end #
        )

        if dc_evse_status.evse_status_code is DCEVSEStatusCode.EVSE_SHUTDOWN:
            p_Charger().publish_currentDemand_Finished(None)

        if current_demand_res.meter_info:
            self.comm_session.sent_meter_info = current_demand_res.meter_info

        # TODO Check in which case we would set EVSEMaxCurrent and how to
        #      request it via MQTT. Is optional, so let's leave it out for
        #      now.

        # TODO Check if a renegotiation is wanted (would be set in the field
        #      dc_evse_status). Let's leave that out for now.

        # TODO Next request could be another CurrentDemandReq or a
        # PowerDeliveryReq, so we remain in this state for now
        next_state: Optional[Type[State]] = None
        if current_demand_res.receipt_required:
            # But if we set receipt_required to True, we expect a
            # MeteringReceiptReq
            next_state = MeteringReceipt

        self.create_next_message(
            next_state,
            current_demand_res,
            Timeouts.V2G_SECC_SEQUENCE_TIMEOUT,
            Namespace.ISO_V2_MSG_DEF,
        )

        self.expecting_current_demand_req = False


class WeldingDetection(StateSECC):
    """
    The ISO 15118-2 state in which the SECC processes an
    WeldingDetectionReq message from the EVCC.
    """

    def __init__(self, comm_session: SECCCommunicationSession):
        super().__init__(comm_session, Timeouts.V2G_SECC_SEQUENCE_TIMEOUT)
        self.expecting_welding_detection_req = True

    async def process_message(
        self,
        message: Union[
            SupportedAppProtocolReq,
            SupportedAppProtocolRes,
            V2GMessageV2,
            V2GMessageV20,
            V2GMessageDINSPEC,
        ],
        message_exi: bytes = None,
    ):
        msg = self.check_msg_v2(
            message,
            [
                WeldingDetectionReq,
                SessionStopReq,
            ],
            self.expecting_welding_detection_req,
        )
        if not msg:
            return

        if msg.body.session_stop_req:
            await SessionStop(self.comm_session).process_message(message, message_exi)
            return

        # EVerest code start #
        welding_detection_req: WeldingDetectionReq = msg.body.welding_detection_req

        ev_status: dict = dict([
            ("DC_EVReady", welding_detection_req.dc_ev_status.ev_ready),
            ("DC_EVErrorCode", welding_detection_req.dc_ev_status.ev_error_code),
            ("DC_EVRESSSOC", welding_detection_req.dc_ev_status.ev_ress_soc),
        ])
        p_Charger().publish_DC_EVStatus(ev_status)
        # EVerest code end #

        welding_detection_res = WeldingDetectionRes(
            # todo llr: java exi codec throws error with this message.
            #  Exception Description: No conversion value provided for the value [OK]
            #  in field [ns5:WeldingDetectionRes.ns5:ResponseCode/text()].
            response_code=ResponseCode.OK,
            dc_evse_status=await self.comm_session.evse_controller.get_dc_evse_status(),
            evse_present_voltage=(
                await self.comm_session.evse_controller.get_evse_present_voltage(
                    Protocol.ISO_15118_2
                )
            ),
        )

        next_state = None
        self.create_next_message(
            next_state,
            welding_detection_res,
            Timeouts.V2G_SECC_SEQUENCE_TIMEOUT,
            Namespace.ISO_V2_MSG_DEF,
        )

        self.expecting_welding_detection_req = False


def get_state_by_msg_type(message_type: Type[BodyBase]) -> Optional[Type[State]]:
    states_dict = {
        SessionSetupReq: SessionSetup,
        ServiceDiscoveryReq: ServiceDiscovery,
        ServiceDetailReq: ServiceDetail,
        PaymentServiceSelectionReq: PaymentServiceSelection,
        CertificateInstallationReq: CertificateInstallation,
        CertificateUpdateReq: CertificateUpdate,
        PaymentDetailsReq: PaymentDetails,
        AuthorizationReq: Authorization,
        CableCheckReq: CableCheck,
        PreChargeReq: PreCharge,
        ChargeParameterDiscoveryReq: ChargeParameterDiscovery,
        PowerDeliveryReq: PowerDelivery,
        ChargingStatusReq: ChargingStatus,
        CurrentDemandReq: CurrentDemand,
        MeteringReceiptReq: MeteringReceipt,
        WeldingDetectionReq: WeldingDetection,
        SessionStopReq: SessionStop,
    }

    return states_dict.get(message_type, None)<|MERGE_RESOLUTION|>--- conflicted
+++ resolved
@@ -314,7 +314,6 @@
             else:
                 auth_options.append(AuthEnum.PNC_V2)
         else:
-<<<<<<< HEAD
             # EVerest code start #
             evse_payment_options: list = await self.comm_session.evse_controller.get_evse_payment_options()
             for payment_options in evse_payment_options:
@@ -322,16 +321,6 @@
             if AuthEnum.PNC_V2 in auth_options and not self.comm_session.is_tls:
                 auth_options.remove(AuthEnum.PNC_V2)
             # EVerest code end #
-=======
-            if self.comm_session.evse_controller.is_eim_authorized():
-                auth_options.append(AuthEnum.EIM_V2)
-            else:
-                supported_auth_options = self.comm_session.config.supported_auth_options
-                if AuthEnum.EIM in supported_auth_options:
-                    auth_options.append(AuthEnum.EIM_V2)
-                if AuthEnum.PNC in supported_auth_options and self.comm_session.is_tls:
-                    auth_options.append(AuthEnum.PNC_V2)
->>>>>>> e1c27e5f
 
         self.comm_session.offered_auth_options = auth_options
 
@@ -1803,21 +1792,6 @@
             # no later than 3s after measuring CP State C or D.
             # Before closing the contactor, we need to check to
             # ensure the CP is in state C or D
-<<<<<<< HEAD
-=======
-            if not await self.wait_for_state_c_or_d():
-                logger.warning(
-                    "C2/D2 CP state not detected after 250ms in PowerDelivery"
-                )
-
-            if not await self.comm_session.evse_controller.is_contactor_closed():
-                self.stop_state_machine(
-                    "[V2G2-860] Contactor didn't close within the allotted 3 seconds.",
-                    message,
-                    ResponseCode.FAILED_CONTACTOR_ERROR,
-                )
-                return
->>>>>>> e1c27e5f
 
             if self.comm_session.selected_charging_type_is_ac:
                 # EVerest code start #
@@ -2400,67 +2374,34 @@
         #     await self.comm_session.evse_controller.start_cable_check()
         #     self.cable_check_req_was_received = True
 
-<<<<<<< HEAD
-=======
-        if not self.cable_check_req_was_received:
-            # First CableCheckReq received. Start cable check.
-            await self.comm_session.evse_controller.start_cable_check()
-
-            # Requirement in 6.4.3.106 of the IEC 61851-23
-            # Any relays in the DC output circuit of the DC station shall
-            # be closed during the insulation test
-            if not await self.comm_session.evse_controller.is_contactor_closed():
-                self.stop_state_machine(
-                    "Contactor didnt close for Cable Check",
-                    message,
-                    ResponseCode.FAILED,
-                )
-                return
-
-            self.cable_check_req_was_received = True
->>>>>>> e1c27e5f
         self.comm_session.evse_controller.ev_data_context.soc = (
             cable_check_req.dc_ev_status.ev_ress_soc
         )
 
-<<<<<<< HEAD
         dc_charger_state = await self.comm_session.evse_controller.get_dc_evse_status()
         cableCheckFinished = await self.comm_session.evse_controller.isCableCheckFinished()
 
         evse_processing = EVSEProcessing.ONGOING
         next_state = None
         if cableCheckFinished is True and dc_charger_state.evse_isolation_status in [
-=======
-        isolation_level = (
-            await self.comm_session.evse_controller.get_cable_check_status()
-        )  # noqa
-
-        evse_processing = EVSEProcessing.ONGOING
-        next_state = None
-        if isolation_level in [
->>>>>>> e1c27e5f
             IsolationLevel.VALID,
             IsolationLevel.WARNING,
         ]:
-            if isolation_level == IsolationLevel.WARNING:
+            if dc_charger_state.evse_isolation_status == IsolationLevel.WARNING:
                 logger.warning(
                     "Isolation resistance measured by EVSE is in Warning-Range"
                 )
             evse_processing = EVSEProcessing.FINISHED
             next_state = PreCharge
-<<<<<<< HEAD
             # EVerest code start #
             await self.comm_session.evse_controller.setIsolationMonitoringActive(False)
             # EVerest code end #
         elif dc_charger_state.evse_isolation_status in [
-=======
-        elif isolation_level in [
->>>>>>> e1c27e5f
             IsolationLevel.FAULT,
             IsolationLevel.NO_IMD,
         ]:
             self.stop_state_machine(
-                f"Isolation Failure: {isolation_level}",
+                f"Isolation Failure: {dc_charger_state.evse_isolation_status}",
                 message,
                 ResponseCode.FAILED,
             )
@@ -2742,19 +2683,9 @@
 
         current_demand_res = CurrentDemandRes(
             response_code=ResponseCode.OK,
-<<<<<<< HEAD
-            dc_evse_status=dc_evse_status,
-            evse_present_voltage=await evse_controller.get_evse_present_voltage(),
-            evse_present_current=await evse_controller.get_evse_present_current(),
-=======
             dc_evse_status=await evse_controller.get_dc_evse_status(),
-            evse_present_voltage=await evse_controller.get_evse_present_voltage(
-                Protocol.ISO_15118_2
-            ),
-            evse_present_current=await evse_controller.get_evse_present_current(
-                Protocol.ISO_15118_2
-            ),
->>>>>>> e1c27e5f
+            evse_present_voltage=await evse_controller.get_evse_present_voltage(Protocol.ISO_15118_2),
+            evse_present_current=await evse_controller.get_evse_present_current(Protocol.ISO_15118_2),
             evse_current_limit_achieved=(
                 await evse_controller.is_evse_current_limit_achieved()
             ),
