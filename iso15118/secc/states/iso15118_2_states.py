"""
This module contains the SECC's States used to process the EVCC's incoming
V2GMessage objects of the ISO 15118-2 protocol, from SessionSetupReq to
SessionStopReq.
"""
import asyncio
import base64
from datetime import datetime, timedelta
import logging
import time
from typing import List, Optional, Tuple, Type, Union
import os

from iso15118.secc.comm_session_handler import SECCCommunicationSession
<<<<<<< HEAD
from iso15118.secc.controller.ev_data import EVSessionContext
=======
from iso15118.secc.controller.ev_data import EVSessionContext15118
from iso15118.secc.controller.evse_data import CurrentType
>>>>>>> 6e7c8c28
from iso15118.secc.controller.interface import AuthorizationResponse
from iso15118.secc.states.secc_state import StateSECC
from iso15118.shared.exceptions import (
    CertAttributeError,
    CertChainLengthError,
    CertExpiredError,
    CertNotYetValidError,
    CertRevokedError,
    CertSignatureError,
    EncryptionError,
    PrivateKeyReadError,
)
from iso15118.shared.exi_codec import EXI
from iso15118.shared.messages.app_protocol import (
    SupportedAppProtocolReq,
    SupportedAppProtocolRes,
)
from iso15118.shared.messages.datatypes import (
    DCEVSEChargeParameter,
    DCEVSEStatus,
    DCEVSEStatusCode,
    PVEVMaxCurrent,
    PVEVMaxCurrentLimit,
    PVEVMaxVoltage,
    PVEVMaxVoltageLimit,
    PVEVSEPresentCurrent,
)
from iso15118.shared.messages.din_spec.datatypes import (
    ResponseCode as ResponseCodeDINSPEC,
)
from iso15118.shared.messages.din_spec.msgdef import V2GMessage as V2GMessageDINSPEC
from iso15118.shared.messages.enums import (
    AuthEnum,
    AuthorizationStatus,
    AuthorizationTokenType,
    CpState,
    DCEVErrorCode,
    EVSEProcessing,
    IsolationLevel,
    Namespace,
    Protocol,
    SessionStopAction,
)
from iso15118.shared.messages.iso15118_2.body import (
    EMAID,
    AuthorizationReq,
    AuthorizationRes,
    BodyBase,
    CableCheckReq,
    CableCheckRes,
    CertificateInstallationReq,
    CertificateInstallationRes,
    CertificateUpdateReq,
    CertificateUpdateRes,
    ChargeParameterDiscoveryReq,
    ChargeParameterDiscoveryRes,
    ChargingStatusReq,
    ChargingStatusRes,
    CurrentDemandReq,
    CurrentDemandRes,
    MeteringReceiptReq,
    MeteringReceiptRes,
    PaymentDetailsReq,
    PaymentDetailsRes,
    PaymentServiceSelectionReq,
    PaymentServiceSelectionRes,
    PowerDeliveryReq,
    PowerDeliveryRes,
    PreChargeReq,
    PreChargeRes,
    ResponseCode,
    ServiceDetailReq,
    ServiceDetailRes,
    ServiceDiscoveryReq,
    ServiceDiscoveryRes,
    SessionSetupReq,
    SessionSetupRes,
    SessionStopReq,
    SessionStopRes,
    WeldingDetectionReq,
    WeldingDetectionRes,
)
from iso15118.shared.messages.iso15118_2.datatypes import (
    ACEVSEChargeParameter,
    ACEVSEStatus,
    AuthOptionList,
    CertificateChain,
    ChargeProgress,
    ChargeService,
    DCEVChargeParameter,
    ChargingSession,
    DHPublicKey,
    EncryptedPrivateKey,
    EnergyTransferModeList,
    Parameter,
    ParameterSet,
)
from iso15118.shared.messages.iso15118_2.datatypes import ResponseCode as ResponseCodeV2
from iso15118.shared.messages.iso15118_2.datatypes import (
    SAScheduleList,
    SAScheduleTuple,
    ServiceCategory,
    ServiceDetails,
    ServiceID,
    ServiceList,
    ServiceName,
    ServiceParameterList,
    SubCertificates,
)
from iso15118.shared.messages.iso15118_2.msgdef import V2GMessage as V2GMessageV2
from iso15118.shared.messages.iso15118_20.common_types import (
    ResponseCode as ResponseCodeV20,
)
from iso15118.shared.messages.iso15118_20.common_types import (
    V2GMessage as V2GMessageV20,
)
from iso15118.shared.messages.timeouts import Timeouts
from iso15118.shared.messages.xmldsig import Signature
from iso15118.shared.notifications import StopNotification
from iso15118.shared.security import (
    CertPath,
    KeyEncoding,
    KeyPasswordPath,
    KeyPath,
    build_pem_certificate_chain,
    create_signature,
    encrypt_priv_key,
    get_cert_cn,
    get_certificate_hash_data,
    get_random_bytes,
    load_cert,
    load_priv_key,
    log_certs_details,
    verify_certs,
    verify_signature,
)
from iso15118.shared.states import Base64, Pause, State, Terminate
from iso15118.shared.settings import get_PKI_PATH

# *** EVerest code start ***
from iso15118.secc.everest import context as EVEREST_CTX
# *** EVerest code end ***

logger = logging.getLogger(__name__)


# ============================================================================
# |     COMMON SECC STATES (FOR BOTH AC AND DC CHARGING) - ISO 15118-2       |
# ============================================================================


class SessionSetup(StateSECC):
    """
    The ISO 15118-2 state in which the SECC processes a SessionSetupReq
    message from the EVCC.
    """

    def __init__(self, comm_session: SECCCommunicationSession):
        # TODO: less the time used for waiting for and processing the
        #       SDPRequest and SupportedAppProtocolReq
        super().__init__(comm_session, Timeouts.V2G_EVCC_COMMUNICATION_SETUP_TIMEOUT)

    async def process_message(
        self,
        message: Union[
            SupportedAppProtocolReq,
            SupportedAppProtocolRes,
            V2GMessageV2,
            V2GMessageV20,
            V2GMessageDINSPEC,
        ],
        message_exi: bytes = None,
    ):
        msg = self.check_msg_v2(message, [SessionSetupReq])
        if not msg:
            return

        session_setup_req: SessionSetupReq = msg.body.session_setup_req

        # EVerest code start #
        evcc_id: str = session_setup_req.evcc_id[0:2]
        MAC_COLONS = 5
        if session_setup_req.evcc_id.find(':') == -1:
            for i in range(MAC_COLONS):
                evcc_id += ':' + session_setup_req.evcc_id[i*2+2:i*2+4]
        EVEREST_CTX.publish('EVCCIDD', evcc_id.upper())
        await self.comm_session.evse_controller.reset_evse_values()
        # EVerest code end #

        # Check session ID. Most likely, we need to create a new one
        session_id: str = get_random_bytes(8).hex().upper()
        if msg.header.session_id == bytes(1).hex():
            # A new charging session is established
            self.response_code = ResponseCode.OK_NEW_SESSION_ESTABLISHED
            self.comm_session.ev_session_context = EVSessionContext()
            self.comm_session.ev_session_context.session_id = session_id
        elif (
            self.comm_session.ev_session_context.session_id and
            msg.header.session_id == self.comm_session.ev_session_context.session_id
        ):
            # The EV wants to resume the previously paused charging session
            session_id = self.comm_session.ev_session_context.session_id
            self.response_code = ResponseCode.OK_OLD_SESSION_JOINED
        else:
            # False session ID from EV, gracefully assigning new session ID
            logger.warning(
                f"EVCC's session ID {msg.header.session_id} "
                f"does not match {
                    self.comm_session.ev_session_context.session_id}. "
                f"New session ID {session_id} assigned"
            )
            self.response_code = ResponseCode.OK_NEW_SESSION_ESTABLISHED
            self.comm_session.ev_session_context = EVSessionContext()
            self.comm_session.ev_session_context.session_id = session_id

        session_setup_res = SessionSetupRes(
            response_code=self.response_code,
            evse_id=await self.comm_session.evse_controller.get_evse_id(
                Protocol.ISO_15118_2
            ),
            evse_timestamp=time.time(),
        )

        self.comm_session.evcc_id = session_setup_req.evcc_id
        self.comm_session.evse_controller.ev_data_context.evcc_id = (
            session_setup_req.evcc_id
        )
        self.comm_session.session_id = session_id

        self.create_next_message(
            ServiceDiscovery,
            session_setup_res,
            Timeouts.V2G_SECC_SEQUENCE_TIMEOUT,
            Namespace.ISO_V2_MSG_DEF,
        )


class ServiceDiscovery(StateSECC):
    """
    The ISO 15118-2 state in which the SECC processes a ServiceDiscoveryReq
    message from the EVCC.

    The EVCC may send one of the following requests in this state:
    1. ServiceDiscoveryReq
    2. ServiceDetailReq
    3. PaymentServiceSelectionReq

    Upon first initialisation of this state, we expect a ServiceDiscoveryReq
    but after that, the next possible request could be a ServiceDetailReq
    (for a value-added service that is offered in the service list if the
    ServiceDiscoveryRes) or a PaymentServiceSelectionReq. This means that we
    need to remain in this state until we receive the next message in the
    sequence.

    As a result, the create_next_message() method might be called with
    next_state = None.
    """

    def __init__(self, comm_session: SECCCommunicationSession):
        super().__init__(comm_session, Timeouts.V2G_SECC_SEQUENCE_TIMEOUT)
        self.expecting_service_discovery_req: bool = True

    async def process_message(
        self,
        message: Union[
            SupportedAppProtocolReq,
            SupportedAppProtocolRes,
            V2GMessageV2,
            V2GMessageV20,
            V2GMessageDINSPEC,
        ],
        message_exi: bytes = None,
    ):
        msg = self.check_msg_v2(
            message,
            [ServiceDiscoveryReq, ServiceDetailReq, PaymentServiceSelectionReq],
            self.expecting_service_discovery_req,
        )
        if not msg:
            return

        if msg.body.service_detail_req:
            await ServiceDetail(self.comm_session).process_message(message, message_exi)
            return

        if msg.body.payment_service_selection_req:
            await PaymentServiceSelection(self.comm_session).process_message(
                message, message_exi
            )
            return

        if msg.body.service_discovery_req and not self.expecting_service_discovery_req:
            self.stop_state_machine(
                f"{str(message)}' not accepted in state " f"{str(self)}",
                message,
                ResponseCode.FAILED_SEQUENCE_ERROR,
            )
            return
        service_discovery_req: ServiceDiscoveryReq = msg.body.service_discovery_req
        service_discovery_res = await self.get_services(
            service_discovery_req.service_category
        )

        self.create_next_message(
            None,
            service_discovery_res,
            Timeouts.V2G_SECC_SEQUENCE_TIMEOUT,
            Namespace.ISO_V2_MSG_DEF,
        )

        self.expecting_service_discovery_req = False

    async def get_services(
        self, category_filter: ServiceCategory
    ) -> ServiceDiscoveryRes:
        """
        Provides the ServiceDiscoveryRes message with all its services,
        including the mandatory ChargeService and optional value-added services
        like the installation of contract certificates.

        Currently no filter based on service scope is applied since its string
        value is not standardized in any way
        """
        auth_options: List[AuthEnum] = []

        if self.comm_session.ev_session_context.auth_options:
            logger.info(
                "AuthOptions available in context. This is a resumed session.")
            # This is a resumed session.
            # Return the auth option that was previously selected.
            auth_options = self.comm_session.ev_session_context.auth_options
        elif self.comm_session.selected_auth_option:
            # In case the EVCC resumes a paused charging session, the SECC
            # must only offer the auth option the EVCC selected previously
            if self.comm_session.selected_auth_option == AuthEnum.EIM_V2:
                auth_options.append(AuthEnum.EIM_V2)
            else:
                auth_options.append(AuthEnum.PNC_V2)
        else:
            # EVerest code start #
            evse_payment_options: list = await self.comm_session.evse_controller.get_evse_payment_options()
            for payment_options in evse_payment_options:
                auth_options.append(AuthEnum(payment_options))
            if AuthEnum.PNC_V2 in auth_options and not self.comm_session.is_tls:
                auth_options.remove(AuthEnum.PNC_V2)
            # EVerest code end #

        self.comm_session.offered_auth_options = auth_options

        energy_modes = (
            await self.comm_session.evse_controller.get_supported_energy_transfer_modes(
                Protocol.ISO_15118_2
            )
        )

        if self.comm_session.ev_session_context.charge_service:
            logger.info(
                "ChargeService available in context. This is a resumed session.")
            charge_service = self.comm_session.ev_session_context.charge_service
        else:
            charge_service = ChargeService(
                service_id=ServiceID.CHARGING,
                service_name=ServiceName.CHARGING,
                service_category=ServiceCategory.CHARGING,
                free_service=await self.comm_session.evse_controller.is_free(),
                supported_energy_transfer_mode=EnergyTransferModeList(
                    energy_modes=energy_modes
                ),
            )
            self.comm_session.ev_session_context.charge_service = charge_service

        service_list: List[ServiceDetails] = []
        # Value-added services (VAS), like installation of contract certificates
        # and the Internet service, are only allowed with TLS-secured comm.
        if self.comm_session.is_tls:
            if await self.comm_session.evse_controller.allow_cert_install_service() and (
                category_filter is None
                or category_filter == ServiceCategory.CERTIFICATE
            ):
                cert_install_service = ServiceDetails(
                    service_id=2,
                    service_name=ServiceName.CERTIFICATE,
                    service_category=ServiceCategory.CERTIFICATE,
                    free_service=self.comm_session.config.free_cert_install_service,
                )

                service_list.append(cert_install_service)

            # Add more value-added services (VAS) here if need be

        # The optional service_list element of ServiceDiscoveryRes must only be set if
        # the list of offered services is not empty, otherwise it must be None to avoid
        # an EXI decoding error. The XSD definition does not allow an empty list
        # (otherwise it would also say: minOccurs="0"):
        # <xs:element name="Service" type="ServiceType" maxOccurs="8"/>
        offered_services = None
        if len(service_list) > 0:
            offered_services = ServiceList(services=service_list)

        service_discovery_res = ServiceDiscoveryRes(
            response_code=ResponseCode.OK,
            auth_option_list=AuthOptionList(auth_options=auth_options),
            charge_service=charge_service,
            service_list=offered_services,
        )

        self.comm_session.offered_services = service_list

        return service_discovery_res


class ServiceDetail(StateSECC):
    """
    The ISO 15118-2 state in which the SECC processes a ServiceDetailReq
    message from the EVCC.

    The EVCC may send one of the following requests in this state:
    1. ServiceDetailReq
    2. PaymentServiceSelectionReq

    The EVCC may send a ServiceDetailReq several times (for each value-added
    service that is offered in the service list if the ServiceDiscoveryRes).
    This means that we need to remain in this state until we know
    which is the following request from the EVCC and then transition to the
    appropriate state (or terminate if the incoming message doesn't fit any of
    the expected requests).

    As a result, the create_next_message() method might be called with
    next_state = None.
    """

    def __init__(self, comm_session: SECCCommunicationSession):
        super().__init__(comm_session, Timeouts.V2G_SECC_SEQUENCE_TIMEOUT)
        self.expecting_service_detail_req: bool = True

    async def process_message(
        self,
        message: Union[
            SupportedAppProtocolReq,
            SupportedAppProtocolRes,
            V2GMessageV2,
            V2GMessageV20,
            V2GMessageDINSPEC,
        ],
        message_exi: bytes = None,
    ):
        msg = self.check_msg_v2(
            message,
            [ServiceDetailReq, PaymentServiceSelectionReq],
            self.expecting_service_detail_req,
        )
        if not msg:
            return

        if msg.body.payment_service_selection_req:
            await PaymentServiceSelection(self.comm_session).process_message(
                message, message_exi
            )
            return

        service_detail_req: ServiceDetailReq = msg.body.service_detail_req

        is_found = False
        for service_details in self.comm_session.offered_services:
            if service_detail_req.service_id == service_details.service_id:
                is_found = True
                break

        if not is_found:
            # [V2G2-425] The SECC shall respond with a negative ResponseCode
            # 'FAILED_ServiceIDInvalid'
            # if the EVCC provided a not previously retrieved ServiceID in the
            # ServiceDetailsReq.
            error_service_detail_res = ServiceDetailRes(
                response_code=ResponseCode.FAILED_SERVICE_ID_INVALID,
                service_id=service_detail_req.service_id,
            )
            self.create_next_message(
                None,
                error_service_detail_res,
                Timeouts.V2G_SECC_SEQUENCE_TIMEOUT,
                Namespace.ISO_V2_MSG_DEF,
            )
            logger.error(f"Service ID is invalid for {message}")
            return

        parameter_set: List[ParameterSet] = []

        # Certificate installation service
        # We only offer installation of contract certificates, not updates
        if service_detail_req.service_id == ServiceID.CERTIFICATE:
            install_parameter = Parameter(
                name="Service", str_value="Installation")
            install_parameter_set = ParameterSet(
                parameter_set_id=1, parameters=[install_parameter]
            )
            parameter_set.append(install_parameter_set)
            update_parameter = Parameter(name="Service", str_value="Update")
            update_parameter_set = ParameterSet(
                parameter_set_id=2, parameters=[update_parameter]
            )
            parameter_set.append(update_parameter_set)

        # To offer an Internet service, add the service parameter set here
        if service_detail_req.service_id == ServiceID.INTERNET:
            # We don't offer the Internet service at the moment via
            # ServiceDiscoveryReq, so we don't need to bother about responding
            # to a ServiceDetailReq. We can add an Internet service at a later
            # point in time once we have an actual use case for that.
            pass

        service_detail_res = ServiceDetailRes(
            response_code=ResponseCode.OK,
            service_id=service_detail_req.service_id,
            service_parameter_list=ServiceParameterList(
                parameter_set=parameter_set),
        )

        self.create_next_message(
            None,
            service_detail_res,
            Timeouts.V2G_SECC_SEQUENCE_TIMEOUT,
            Namespace.ISO_V2_MSG_DEF,
        )

        self.expecting_service_detail_req = False


class PaymentServiceSelection(StateSECC):
    """
    The ISO 15118-2 state in which the SECC processes a
    PaymentServiceSelectionReq message from the EVCC.

    The EVCC may send one of the following requests in this state:
    1. a PaymentServiceSelectionReq
    2. a CertificateInstallationReq (not the update, as we don't offer this)
    3. a PaymentDetailsReq
    4. an AuthorizationReq

    Upon first initialisation of this state, we expect a
    PaymentServiceSelectionReq, but after that, the next possible request could
    be one of the other three options. So we remain in this state until we know
    which is the following request from the EVCC and then transition to the
    appropriate state (or terminate if the incoming message doesn't fit any of
    the expected requests).

    As a result, the create_next_message() method might be called with
    next_state = None.
    """

    def __init__(self, comm_session: SECCCommunicationSession):
        super().__init__(comm_session, Timeouts.V2G_SECC_SEQUENCE_TIMEOUT)
        self.expecting_service_selection_req: bool = True

    async def process_message(
        self,
        message: Union[
            SupportedAppProtocolReq,
            SupportedAppProtocolRes,
            V2GMessageV2,
            V2GMessageV20,
            V2GMessageDINSPEC,
        ],
        message_exi: bytes = None,
    ):
        msg = self.check_msg_v2(
            message,
            [
                PaymentServiceSelectionReq,
                CertificateInstallationReq,
                PaymentDetailsReq,
                AuthorizationReq,
            ],
            self.expecting_service_selection_req,
        )
        if not msg:
            return

        if msg.body.certificate_installation_req:
            await CertificateInstallation(self.comm_session).process_message(
                message, message_exi
            )
            return

        if msg.body.certificate_update_req:
            await CertificateUpdate(self.comm_session).process_message(
                message, message_exi
            )
            return

        if msg.body.payment_details_req:
            await PaymentDetails(self.comm_session).process_message(
                message, message_exi
            )
            return

        if msg.body.authorization_req:
            await Authorization(self.comm_session).process_message(message, message_exi)
            return

        # passes_initial_check, ensures that one of the accepted messages
        # was received. Thus, if the above body messages do not check out,
        # means that we are in presence of a `PaymentServiceSelectionReq`
        # maessage
        service_selection_req: PaymentServiceSelectionReq = (
            msg.body.payment_service_selection_req
        )
        selected_service_list = service_selection_req.selected_service_list

        # EVerest code start #
        EVEREST_CTX.publish('SelectedPaymentOption',
                            service_selection_req.selected_auth_option)
        # EVerest code end #

        charge_service_selected: bool = False
        for service in selected_service_list.selected_service:
            if service.service_id == ServiceID.CHARGING:
                charge_service_selected = True
                continue
            if service.service_id not in [
                offered_service.service_id
                for offered_service in self.comm_session.offered_services
            ]:
                self.stop_state_machine(
                    f"Selected service with ID {service.service_id} "
                    f"was not offered",
                    message,
                    ResponseCode.FAILED_SERVICE_SELECTION_INVALID,
                )
                return

        if not charge_service_selected:
            self.stop_state_machine(
                "Charge service not selected",
                message,
                ResponseCode.FAILED_NO_CHARGE_SERVICE_SELECTED,
            )
            return

        if service_selection_req.selected_auth_option.value not in [
            auth_option.value for auth_option in self.comm_session.offered_auth_options
        ]:
            self.stop_state_machine(
                "Selected authorization method "
                f"{service_selection_req.selected_auth_option} "
                f"was not offered",
                message,
                ResponseCode.FAILED_PAYMENT_SELECTION_INVALID,
            )
            return

        logger.debug(
            "EVCC chose authorization option "
            f"{service_selection_req.selected_auth_option.value}"
        )
        self.comm_session.selected_auth_option = AuthEnum(
            service_selection_req.selected_auth_option.value
        )

        self.comm_session.ev_session_context.auth_options: List[AuthEnum] = [
            self.comm_session.selected_auth_option
        ]

        # For now, we don't really care much more about the selected
        # value-added services. If the EVCC wants to do contract certificate
        # installation, it can do so as the service is offered.

        service_selection_res = PaymentServiceSelectionRes(
            response_code=ResponseCode.OK
        )

        self.create_next_message(
            None,
            service_selection_res,
            Timeouts.V2G_SECC_SEQUENCE_TIMEOUT,
            Namespace.ISO_V2_MSG_DEF,
        )

        self.expecting_service_selection_req = False


class CertificateInstallation(StateSECC):
    """
    The ISO 15118-2 state in which the SECC processes a
    CertificateInstallationReq message from the EVCC.
    """

    def __init__(self, comm_session: SECCCommunicationSession):
        super().__init__(comm_session, Timeouts.V2G_SECC_SEQUENCE_TIMEOUT)

    async def process_message(
        self,
        message: Union[
            SupportedAppProtocolReq,
            SupportedAppProtocolRes,
            V2GMessageV2,
            V2GMessageV20,
            V2GMessageDINSPEC,
        ],
        message_exi: bytes = None,
    ):
        msg = self.check_msg_v2(message, [CertificateInstallationReq])
        if not msg:
            return

        if not self.validate_message_signature(msg):
            self.stop_state_machine(
                "Signature verification failed for " "CertificateInstallationReq",
                message,
                ResponseCode.FAILED_SIGNATURE_ERROR,
            )
            return

        # In a real world scenario we need to fetch the certificate from the backend.
        # We call get_15118_ev_certificate method, which would be a direct mapping
        # to the Get15118EVCertificateRequest
        # message from OCPP 2.0.1 for the installation case.
        # This accepts 2 arguments:
        # 1. The raw EXI CertificateInstallationReq message coming from the EV
        # in base64 encoded form.
        # 2. A string that specifies `15118SchemaVersion` which would be either of
        # "urn:iso:15118:2:2013:MsgDef" or "urn:iso:std:iso:15118:-20:CommonMessages"
        signature = None

        try:
            if self.comm_session.config.use_cpo_backend:
                logger.info(
                    "Using CPO backend to fetch CertificateInstallationRes")
                # CertificateInstallationReq must be base64 encoded before forwarding
                # to backend.
                # Call to b64encode returns byte[] - hence the .decode("utf-8")
                base64_certificate_install_req = base64.b64encode(message_exi).decode(
                    "utf-8"
                )

                exiRequest: dict = dict([
                    ("exiRequest", base64_certificate_install_req),
                    ("iso15118SchemaVersion", Namespace.ISO_V2_MSG_DEF),
                    ("certificateAction", "Install")
                ])

                EVEREST_CTX.publish('Certificate_Request', exiRequest)

                # The response received below is EXI response in base64 encoded form.
                # Decoding to EXI happens later just before V2GTP packet is built.
                base64_certificate_installation_res = (
                    await self.comm_session.evse_controller.get_15118_ev_certificate(
                        base64_certificate_install_req, Namespace.ISO_V2_MSG_DEF
                    )
                )
                certificate_installation_res: Union[
                    CertificateInstallationRes, Base64
                ] = Base64(
                    message=base64_certificate_installation_res,
                    message_name=CertificateInstallationRes.__name__,
                    namespace=Namespace.ISO_V2_MSG_DEF,
                )
            else:
                (
                    certificate_installation_res,
                    signature,
                ) = self.generate_certificate_installation_res()

        except Exception as e:
            error = f"Error building CertificateInstallationRes: {e}"
            logger.error(error)
            self.stop_state_machine(
                error,
                message,
                ResponseCode.FAILED_NO_CERTIFICATE_AVAILABLE,
            )
            return

        self.create_next_message(
            PaymentDetails,
            certificate_installation_res,
            Timeouts.V2G_SECC_SEQUENCE_TIMEOUT,
            Namespace.ISO_V2_MSG_DEF,
            signature=signature,
        )

    def validate_message_signature(self, message: V2GMessageV2) -> bool:
        # For the CertificateInstallation, the min. the SECC can do is
        # to verify the message signature, using the OEM provisioning
        # certificate (public key) - this is available in the cert installation req.
        # The chain of signatures, from the signature in the
        # CertificateInstallationReq's header all the way to the
        # self-signed OEM/V2G root certificate, can be verified if the
        # OEM Sub-CA and OEM/V2G root CA certificate are available.

        cert_install_req: CertificateInstallationReq = (
            message.body.certificate_installation_req
        )

        sub_ca_certificates_oem = None
        root_ca_certificate_oem = None

        try:
            sub_ca_certificates_oem = [
                load_cert(os.path.join(get_PKI_PATH(),
                          CertPath.OEM_SUB_CA2_DER)),
                load_cert(os.path.join(get_PKI_PATH(),
                          CertPath.OEM_SUB_CA1_DER)),
            ]
            root_ca_certificate_oem = load_cert(
                os.path.join(get_PKI_PATH(), CertPath.OEM_ROOT_DER))
        except (FileNotFoundError, IOError):
            pass

        return verify_signature(
            signature=message.header.signature,
            elements_to_sign=[
                (
                    cert_install_req.id,
                    EXI().to_exi(cert_install_req, Namespace.ISO_V2_MSG_DEF),
                )
            ],
            leaf_cert=cert_install_req.oem_provisioning_cert,
            sub_ca_certs=sub_ca_certificates_oem,
            root_ca_cert=root_ca_certificate_oem,
        )

    def generate_certificate_installation_res(
        self,
    ) -> Tuple[CertificateInstallationRes, Signature]:
        # Here we create the CertificateInstallationRes message ourselves as we
        # have access to all certificates and private keys needed.
        # This is however not the real production case.
        # Note: the Raw EXI encoded message that includes the Header and the Body of the
        # CertificateInstallationReq must be used.
        try:
            dh_pub_key, encrypted_priv_key_bytes = encrypt_priv_key(
                oem_prov_cert=load_cert(os.path.join(
                    get_PKI_PATH(), CertPath.OEM_LEAF_DER)),
                priv_key_to_encrypt=load_priv_key(
                    os.path.join(get_PKI_PATH(), KeyPath.CONTRACT_LEAF_PEM),
                    KeyEncoding.PEM,
                    os.path.join(get_PKI_PATH(),
                                 KeyPasswordPath.CONTRACT_LEAF_KEY_PASSWORD),
                ),
            )
        except EncryptionError:
            raise EncryptionError(
                "EncryptionError while trying to encrypt the "
                "private key for the contract certificate"
            )
        except PrivateKeyReadError as exc:
            raise PrivateKeyReadError(
                f"Can't read private key to encrypt for "
                f"CertificateInstallationRes: {exc}"
            )

        # The elements that need to be part of the signature
        contract_cert_chain = CertificateChain(
            id="id1",
            certificate=load_cert(os.path.join(
                get_PKI_PATH(), CertPath.CONTRACT_LEAF_DER)),
            sub_certificates=SubCertificates(
                certificates=[
                    load_cert(os.path.join(get_PKI_PATH(),
                              CertPath.MO_SUB_CA2_DER)),
                    load_cert(os.path.join(get_PKI_PATH(),
                              CertPath.MO_SUB_CA1_DER)),
                ]
            ),
        )
        encrypted_priv_key = EncryptedPrivateKey(
            id="id2", value=encrypted_priv_key_bytes
        )
        dh_public_key = DHPublicKey(id="id3", value=dh_pub_key)
        emaid = EMAID(
            id="id4", value=get_cert_cn(load_cert(os.path.join(get_PKI_PATH(), CertPath.CONTRACT_LEAF_DER)))
        )
        cps_certificate_chain = CertificateChain(
            certificate=load_cert(os.path.join(
                get_PKI_PATH(), CertPath.CPS_LEAF_DER)),
            sub_certificates=SubCertificates(
                certificates=[
                    load_cert(os.path.join(get_PKI_PATH(),
                              CertPath.CPS_SUB_CA2_DER)),
                    load_cert(os.path.join(get_PKI_PATH(),
                              CertPath.CPS_SUB_CA1_DER)),
                ]
            ),
        )

        cert_install_res = CertificateInstallationRes(
            response_code=ResponseCode.OK,
            cps_cert_chain=cps_certificate_chain,
            contract_cert_chain=contract_cert_chain,
            encrypted_private_key=encrypted_priv_key,
            dh_public_key=dh_public_key,
            emaid=emaid,
        )

        try:
            # Elements to sign, containing its id and the exi encoded stream
            contract_cert_tuple = (
                cert_install_res.contract_cert_chain.id,
                EXI().to_exi(
                    cert_install_res.contract_cert_chain, Namespace.ISO_V2_MSG_DEF
                ),
            )
            encrypted_priv_key_tuple = (
                cert_install_res.encrypted_private_key.id,
                EXI().to_exi(
                    cert_install_res.encrypted_private_key, Namespace.ISO_V2_MSG_DEF
                ),
            )
            dh_public_key_tuple = (
                cert_install_res.dh_public_key.id,
                EXI().to_exi(cert_install_res.dh_public_key, Namespace.ISO_V2_MSG_DEF),
            )
            emaid_tuple = (
                cert_install_res.emaid.id,
                EXI().to_exi(cert_install_res.emaid, Namespace.ISO_V2_MSG_DEF),
            )

            elements_to_sign = [
                contract_cert_tuple,
                encrypted_priv_key_tuple,
                dh_public_key_tuple,
                emaid_tuple,
            ]
            # The private key to be used for the signature
            signature_key = load_priv_key(
                os.path.join(get_PKI_PATH(), KeyPath.CPS_LEAF_PEM),
                KeyEncoding.PEM,
                os.path.join(get_PKI_PATH(),
                             KeyPasswordPath.CPS_LEAF_KEY_PASSWORD),
            )

            signature = create_signature(elements_to_sign, signature_key)

        except PrivateKeyReadError as exc:
            raise PrivateKeyReadError(
                "Can't read private key needed to create signature "
                f"for CertificateInstallationRes: {exc}",
                ResponseCode.FAILED,
            )

        return cert_install_res, signature


class CertificateUpdate(StateSECC):
    """
    The ISO 15118-2 state in which the SECC processes a
    CertificateUpdateReq message from the EVCC.
    """

    def __init__(self, comm_session: SECCCommunicationSession):
        super().__init__(comm_session, Timeouts.V2G_SECC_SEQUENCE_TIMEOUT)

    async def process_message(
        self,
        message: Union[
            SupportedAppProtocolReq,
            SupportedAppProtocolRes,
            V2GMessageV2,
            V2GMessageV20,
            V2GMessageDINSPEC,
        ],
        message_exi: bytes = None,
    ):
        msg = self.check_msg_v2(message, [CertificateUpdateReq])
        if not msg:
            return

        if not self.validate_message_signature(msg):
            self.stop_state_machine(
                "Signature verification failed for " "CertificateUpdateReq",
                message,
                ResponseCode.FAILED_SIGNATURE_ERROR,
            )
            return

        signature = None
        try:
            logger.info("Using CPO backend to fetch CertificateUpdateRes")
            # CertificateInstallationReq must be base64 encoded before forwarding
            # to backend.
            # Call to b64encode returns byte[] - hence the .decode("utf-8")
            base64_certificate_update_req = base64.b64encode(message_exi).decode(
                "utf-8"
            )

            exiRequest: dict = dict([
                ("exiRequest", base64_certificate_update_req),
                ("iso15118SchemaVersion", Namespace.ISO_V2_MSG_DEF),
                ("certificateAction", "Update")
            ])

            EVEREST_CTX.publish('Certificate_Request', exiRequest)

            # The response received below is EXI response in base64 encoded form.
            # Decoding to EXI happens later just before V2GTP packet is built.
            base64_certificate_update_res = (
                await self.comm_session.evse_controller.get_15118_ev_certificate(
                    base64_certificate_update_req, Namespace.ISO_V2_MSG_DEF
                )
            )
            certificate_update_res: Base64 = Base64(
                message=base64_certificate_update_res,
                message_name=CertificateUpdateRes.__name__,
            )
        except Exception as e:
            error = f"Error building CertificateUpdateRes: {e}"
            logger.error(error)
            self.stop_state_machine(
                error,
                message,
                ResponseCode.FAILED_NO_CERTIFICATE_AVAILABLE,
            )
            return

        self.create_next_message(
            PaymentDetails,
            certificate_update_res,
            Timeouts.V2G_SECC_SEQUENCE_TIMEOUT,
            Namespace.ISO_V2_MSG_DEF,
            signature=signature,
        )

    def validate_message_signature(self, message: V2GMessageV2) -> bool:
        # For the CertificateUpdate, the min. the SECC can do is
        # to verify the message signature, using the contract certificate
        # (public key) - this is available in the cert update req.

        cert_update_req: CertificateUpdateReq = (
            message.body.certificate_update_req
        )

        return verify_signature(
            signature=message.header.signature,
            elements_to_sign=[
                (
                    cert_update_req.id,
                    EXI().to_exi(cert_update_req, Namespace.ISO_V2_MSG_DEF),
                )
            ],
            leaf_cert=cert_update_req.contract_cert_chain.certificate,
            sub_ca_certs=None,
            root_ca_cert=None,
        )


class PaymentDetails(StateSECC):
    """
    The ISO 15118-2 state in which the SECC processes a
    PaymentDetailsReq message from the EVCC.

    The PaymentDetailsReq contains the EV's contract certificate and sub-CA
    certificate(s) used to automatically authenticate and authorize for
    charging. The EMAID (E-Mobility Account Identifier) is stored in the
    Common Name (CN) field of the contract certificate's 'Subject' attribute
    and is used as a credential for authorization, digitally signed by the
    issuer of the contract certificate. The contract certificate is the leaf
    certificate in the PaymentDetailsReq's certificate chain.

    The SECC needs to verify the certificate chain (e.g. signature check and
    validity check of each certificate and store the certificate chain in the
    communication session, so it can later verify digitally signed messages
    (such as the AuthorizationReq) from the EVCC.

    In general, a CPO (charge point operator) can decide if they want the SECC
    to perform this verification and validity checks locally or if the SECC
    shall defer that task to the CPO backend.
    """

    def __init__(self, comm_session: SECCCommunicationSession):
        super().__init__(comm_session, Timeouts.V2G_SECC_SEQUENCE_TIMEOUT)

    def _mobility_operator_root_cert_path(self) -> Optional[str]:
        """Return the path to the MO root.  Included to be patched in tests."""
        return os.path.join(get_PKI_PATH(), CertPath.MO_ROOT_DER)

    async def process_message(
        self,
        message: Union[
            SupportedAppProtocolReq,
            SupportedAppProtocolRes,
            V2GMessageV2,
            V2GMessageV20,
            V2GMessageDINSPEC,
        ],
        message_exi: bytes = None,
    ):
        msg = self.check_msg_v2(message, [PaymentDetailsReq])
        if not msg:
            return

        payment_details_req: PaymentDetailsReq = msg.body.payment_details_req

        try:
            leaf_cert = payment_details_req.cert_chain.certificate
            sub_ca_certs = payment_details_req.cert_chain.sub_certificates.certificates

            # Logging MO certificate and chain details to help with debugging.
            log_certs_details([leaf_cert])
            log_certs_details(sub_ca_certs)
            # TODO There should be an OCPP setting that determines whether
            #      or not the charging station should verify (is in
            #      possession of MO or V2G Root certificates) or if it
            #      should rather forward the certificate chain to the CSMS
            # TODO Either an MO Root certificate or a V2G Root certificate
            #      could be used to verify, need to be flexible with regards
            #      to the PKI that is used.
            root_cert_path = self._mobility_operator_root_cert_path()
            pem_certificate_chain = None

            try:
                if root_cert_path:
                    root_cert = load_cert(root_cert_path)
                    logger.info(f"Using MO root at {root_cert_path}")
                else:
                    root_cert = None
                    pem_certificate_chain = build_pem_certificate_chain(
                        payment_details_req.cert_chain, root_cert)
                    logger.info("No suitable MO root found.")
                # verify contract certificate against MO root if this is enabled
                if (self.comm_session.config.verify_contract_cert_chain):
                    try:
                        verify_certs(leaf_cert, sub_ca_certs, root_cert)
                    except CertSignatureError:
                        # This error means there was an error while validating the parent-child
                        # relationship in the cert chain. This could also very well be
                        # a limitation on the SECC that the root certificate present
                        # doesn't match the chain passed through.
                        # So set root_cert to None and pass the incoming chain to the backend
                        # for further checks.
                        logger.info(
                            "Local chain verification failed. "
                            "Passing verification to backend."
                        )
                else:
                    root_cert = None
                    pem_certificate_chain = build_pem_certificate_chain(
                        payment_details_req.cert_chain, root_cert)
            except FileNotFoundError:
                logger.warning("MO Root Cert not available.")
                root_cert = None
                pem_certificate_chain = build_pem_certificate_chain(
                    payment_details_req.cert_chain, root_cert)

            # Note that the eMAID format (14 or 15 characters) will be validated
            # by the definition of the eMAID type in
            # shared/messages/iso15118_2/datatypes.py
            self.comm_session.emaid = payment_details_req.emaid
            self.comm_session.contract_cert_chain = payment_details_req.cert_chain

            try:
                hash_data = get_certificate_hash_data(
                    self.comm_session.contract_cert_chain, root_cert
                )
            except Exception as e:
                logger.warning(
                    "Could not retrieve OCSP request data from certificate")
                hash_data = None

            ProvidedIdToken: dict = dict([
                ("id_token", payment_details_req.emaid),
                ("authorization_type", "PlugAndCharge"),
                ("id_token_type", "eMAID"),
            ])

            if hash_data is not None:
                ProvidedIdToken.update(
                    {"iso15118CertificateHashData": hash_data})

            if pem_certificate_chain is not None:
                ProvidedIdToken.update({"certificate": pem_certificate_chain})

            EVEREST_CTX.publish('Require_Auth_PnC', ProvidedIdToken)

            current_authorization_status = (
                await self.comm_session.evse_controller.is_authorized(
                    id_token_type=AuthorizationTokenType.EMAID,
                )
            )
            response_code: Optional[
                Union[ResponseCodeV2, ResponseCodeV20, ResponseCodeDINSPEC]
            ] = ResponseCode.OK
            if resp_status := current_authorization_status.certificate_response_status:
                # according to table 112 of ISO 15118-2, the Response code
                # for this message can only be one of the following:
                # OK, FAILED,
                # FAILED_SEQUENCE_ERROR, FAILED_SIGNATURE_ERROR,
                # FAILED_UNKNOWN_SESSION, FAILED_CHALLENGE_INVALID
                # FAILED_CERTIFICATE_EXPIRED, FAILED_CERTIFICATE_REVOKED,
                # FAILED_NO_CERTIFICATE_AVAILABLE
                response_code = (
                    resp_status
                    if resp_status
                    in [
                        ResponseCode.OK,
                        ResponseCode.FAILED,
                        ResponseCode.FAILED_SEQUENCE_ERROR,
                        ResponseCode.FAILED_SIGNATURE_ERROR,
                        ResponseCode.FAILED_UNKNOWN_SESSION,
                        ResponseCode.FAILED_CERTIFICATE_EXPIRED,
                        ResponseCode.FAILED_CERTIFICATE_REVOKED,
                        ResponseCode.FAILED_NO_CERTIFICATE_AVAILABLE,
                    ]
                    else ResponseCode.FAILED
                )

            if current_authorization_status.authorization_status in [
                AuthorizationStatus.ACCEPTED,
                AuthorizationStatus.ONGOING,
            ]:
                self.comm_session.gen_challenge = get_random_bytes(16)
                payment_details_res = PaymentDetailsRes(
                    response_code=response_code,
                    gen_challenge=self.comm_session.gen_challenge,
                    evse_timestamp=time.time(),
                )

                self.create_next_message(
                    Authorization,
                    payment_details_res,
                    Timeouts.V2G_SECC_SEQUENCE_TIMEOUT,
                    Namespace.ISO_V2_MSG_DEF,
                )
            else:
                # TODO: investigate if it is feasible to get a more detailed
                # response code error

                # TODO_SL: Send the correct ResponseCode (for the CertificateStatus too)
                self.stop_state_machine(
                    "Authorization was rejected",
                    message,
                    response_code,
                )

        except (
            CertSignatureError,
            CertNotYetValidError,
            CertExpiredError,
            CertRevokedError,
            CertAttributeError,
            CertChainLengthError,
        ) as exc:
            reason = ""
            if isinstance(exc, CertSignatureError):
                response_code = ResponseCode.FAILED_CERT_CHAIN_ERROR
                reason = (
                    f"CertSignatureError for {exc.subject}, "
                    f"tried to verify with issuer: "
                    f"{exc.issuer}. \n{exc.extra_info}"
                )
            elif isinstance(exc, CertChainLengthError):
                response_code = ResponseCode.FAILED_CERT_CHAIN_ERROR
                reason = (
                    f"CertChainLengthError, max "
                    f"{exc.allowed_num_sub_cas} sub-CAs allowed "
                    f"but {exc.num_sub_cas} sub-CAs provided"
                )
            elif isinstance(exc, CertExpiredError):
                response_code = ResponseCode.FAILED_CERTIFICATE_EXPIRED
                reason = f"CertExpiredError for {exc.subject}"
            elif isinstance(exc, CertNotYetValidError):
                response_code = ResponseCode.FAILED_CERTIFICATE_EXPIRED
                reason = f"[V2G2-824] (Certificate not yet valid.) CertExpiredError for {exc.subject}"  # noqa
            elif isinstance(exc, CertRevokedError):
                response_code = ResponseCode.FAILED_CERTIFICATE_REVOKED
                reason = f"CertRevokedError for {exc.subject}"
            else:
                # Unfortunately, for other certificate-related errors
                # ISO 15118-2 does not have specific enough failure codes
                response_code = ResponseCode.FAILED
                reason = f"{exc.__class__.__name__} for {exc.subject}"

            if reason:
                logger.error(reason)
            self.stop_state_machine(reason, message, response_code)
            return


class Authorization(StateSECC):
    """
    The ISO 15118-2 state in which the SECC processes an
    AuthorizationReq message from the EVCC.

    At this state, the application will assert if the authorization has been
    concluded by running the method `is_authorized` from the evcc_controller.
    If the method returns `Authorized`, then the authorization step is finished
    and the state machine can move on to the `ChargeParameterDiscovery` state,
    otherwise will stay in this state and answer to the EV with
    `EVSEProcessing=Ongoing`.
    """

    def __init__(self, comm_session: SECCCommunicationSession):
        super().__init__(comm_session, Timeouts.V2G_SECC_SEQUENCE_TIMEOUT)
        # According to requirement [V2G2-684], in case of PnC,
        # the first AuthorizationReq will contain the message
        # signature in the header, but if the EVSEProcessing result is Ongoing
        # then the upcoming requests won't contain the signature. Thus, we
        # only do the signature validation once
        self.signature_verified_once = False
        # EVerest code start #
        self.authorizationRequested = False
        # EVerest code end #

    async def process_message(
        self,
        message: Union[
            SupportedAppProtocolReq,
            SupportedAppProtocolRes,
            V2GMessageV2,
            V2GMessageV20,
            V2GMessageDINSPEC,
        ],
        message_exi: bytes = None,
    ):
        msg = self.check_msg_v2(message, [AuthorizationReq])

        if not msg:
            return

        authorization_req: AuthorizationReq = msg.body.authorization_req

        if self.comm_session.selected_auth_option == AuthEnum.PNC_V2:
            if not self.comm_session.contract_cert_chain:
                self.stop_state_machine(
                    "No contract certificate chain available to "
                    "verify AuthorizationReq",
                    message,
                    ResponseCode.FAILED_SIGNATURE_ERROR,
                )
                return

            if not self.signature_verified_once:
                self.signature_verified_once = True

                # [V2G2-475] The message 'AuthorizationRes' shall contain
                # the ResponseCode 'FAILED_ChallengeInvalid' if the challenge
                # response contained in the AuthorizationReq message in attribute
                # GenChallenge is not valid versus the provided GenChallenge
                # in PaymentDetailsRes.
                if authorization_req.gen_challenge != self.comm_session.gen_challenge:
                    self.stop_state_machine(
                        "[V2G2-475] GenChallenge is not the same in PaymentDetailsRes",
                        message,
                        ResponseCode.FAILED_CHALLENGE_INVALID,
                    )
                    return

                if not verify_signature(
                    signature=msg.header.signature,
                    elements_to_sign=[
                        (
                            authorization_req.id,
                            EXI().to_exi(authorization_req, Namespace.ISO_V2_MSG_DEF),
                        )
                    ],
                    leaf_cert=self.comm_session.contract_cert_chain.certificate,
                ):
                    self.stop_state_machine(
                        "Unable to verify signature of AuthorizationReq",
                        message,
                        ResponseCode.FAILED_SIGNATURE_ERROR,
                    )
                    return

        auth_status: EVSEProcessing = EVSEProcessing.ONGOING
        next_state: Optional[Type[State]] = None

        if await self.comm_session.evse_controller.is_free() is True:
            self.authorizationFinished = AuthorizationStatus.ACCEPTED
        else:
            if (self.isAuthorizationRequested() is False and
                    self.comm_session.selected_auth_option is AuthEnum.EIM_V2
                ):
                EVEREST_CTX.publish('Require_Auth_EIM', None)
                self.authorizationRequested = True

        # note that the certificate_chain and hashed_data are empty here
        # as they were already send previously in the PaymentDetails state

        current_authorization_status = (
            await self.comm_session.evse_controller.is_authorized(
                id_token_type=(
                    AuthorizationTokenType.EMAID
                    if self.comm_session.selected_auth_option == AuthEnum.PNC_V2
                    else AuthorizationTokenType.EXTERNAL
                ),
            )
        )
        response_code: Optional[
            Union[ResponseCodeV2, ResponseCodeV20, ResponseCodeDINSPEC]
        ] = ResponseCode.OK
        current_authorization_status = AuthorizationResponse(
            authorization_status=AuthorizationStatus.ONGOING
        )
        if not self.authorization_complete:
            current_authorization_status = (
                await self.comm_session.evse_controller.is_authorized(
                    id_token_type=(
                        AuthorizationTokenType.EMAID
                        if self.comm_session.selected_auth_option == AuthEnum.PNC_V2
                        else AuthorizationTokenType.EXTERNAL
                    ),
                )
            )

            if resp_status := current_authorization_status.certificate_response_status:
                # according to table 112 of ISO 15118-2, the Response code
                # for this message can only be one of the following:
                # OK, FAILED,
                # FAILED_SEQUENCE_ERROR, FAILED_SIGNATURE_ERROR,
                # FAILED_UNKNOWN_SESSION or FAILED_CHALLENGE_INVALID

                response_code = (
                    resp_status
                    if resp_status
                    in [
                        ResponseCode.OK,
                        ResponseCode.FAILED,
                        ResponseCode.FAILED_SEQUENCE_ERROR,
                        ResponseCode.FAILED_SIGNATURE_ERROR,
                        ResponseCode.FAILED_UNKNOWN_SESSION,
                        ResponseCode.FAILED_CHALLENGE_INVALID,
                    ]
                    else ResponseCode.FAILED
                )

            if (
                current_authorization_status.authorization_status
                == AuthorizationStatus.ACCEPTED
            ):
                self.authorization_complete = True

        if (
            self.authorization_complete
            and self.comm_session.evse_controller.ready_to_charge()
        ):
            auth_status = EVSEProcessing.FINISHED
            next_state = ChargeParameterDiscovery

        elif (
            current_authorization_status.authorization_status
            == AuthorizationStatus.REJECTED
        ):
            # according to table 112 of ISO 15118-2, the Response code
            # for this message can only be one of the following:
            # FAILED, FAILED_Challenge_Invalid,
            # Failed_SEQUENCE_ERROR, Failed_SIGNATURE_ERROR,
            # FAILED_Certificate_Revoked and Failed_UNKNOWN_SESSION

            # TODO_SL: Send the correct ResponseCode (for the CertificateStatus too)
            self.stop_state_machine(
                "Authorization was rejected",
                message,
                response_code,
            )
            return
        else:
            # According to requirement [V2G2-854]
            # If identification mode EIM has been selected by the
            # parameter SelectedPaymentOption equal to "External Payment"
            # in message ServicePaymentSelectReq and no positive EIM information
            # is available an SECC shall set the parameter EVSEProcessing to
            # „Ongoing_WaitingForCustomerInteraction“ in AuthorizationRes.
            if self.comm_session.selected_auth_option is AuthEnum.EIM_V2:
                auth_status = EVSEProcessing.ONGOING_WAITING_FOR_CUSTOMER

        authorization_res = AuthorizationRes(
            response_code=response_code, evse_processing=auth_status
        )

        self.create_next_message(
            next_state,
            authorization_res,
            Timeouts.V2G_SECC_SEQUENCE_TIMEOUT,
            Namespace.ISO_V2_MSG_DEF,
        )

    # EVerest code start #
    def isAuthorizationRequested(self) -> bool:
        return self.authorizationRequested
    # EVerest code end #


class ChargeParameterDiscovery(StateSECC):
    """
    The ISO 15118-2 state in which the SECC processes an
    ChargeParameterDiscoveryReq message from the EVCC.

    The EVCC may send one of the following requests in this state:
    1. a ChargeParameterDiscoveryReq
    2. a PowerDeliveryReq (AC)
    3. a CableCheckreq (DC)

    Upon first initialisation of this state, we expect a
    ChargeParameterDiscoveryReq, but after that, the next possible request could
    be either another ChargeParameterDiscoveryReq (if EVSEProcessing=Ongoing in
    the ChargeParameterDiscoveryRes) or a PowerDeliveryReq. So we remain in this
    state until we know which is the following request from the EVCC and then
    transition to the appropriate state (or terminate if the incoming message
    doesn't fit any of the expected requests).

    As a result, the create_next_message() method might be called with
    next_state = None.
    """

    def __init__(self, comm_session: SECCCommunicationSession):
        super().__init__(comm_session, Timeouts.V2G_SECC_SEQUENCE_TIMEOUT)
        self.expecting_charge_parameter_discovery_req = True

    async def process_message(
        self,
        message: Union[
            SupportedAppProtocolReq,
            SupportedAppProtocolRes,
            V2GMessageV2,
            V2GMessageV20,
            V2GMessageDINSPEC,
        ],
        message_exi: bytes = None,
    ):
        msg = self.check_msg_v2(
            message,
            [ChargeParameterDiscoveryReq, PowerDeliveryReq, CableCheckReq],
            self.expecting_charge_parameter_discovery_req,
        )
        if not msg:
            return

        if msg.body.power_delivery_req:
            await PowerDelivery(self.comm_session).process_message(message, message_exi)
            return

        if msg.body.cable_check_req:
            await CableCheck(self.comm_session).process_message(message, message_exi)
            return

        charge_params_req: ChargeParameterDiscoveryReq = (
            msg.body.charge_parameter_discovery_req
        )

        # EVerest code start #
        EVEREST_CTX.publish('RequestedEnergyTransferMode',
                            charge_params_req.requested_energy_mode)
        # EVerest code end #

        if charge_params_req.requested_energy_mode not in (
            await self.comm_session.evse_controller.get_supported_energy_transfer_modes(
                Protocol.ISO_15118_2
            )
        ):  # noqa: E501
            self.stop_state_machine(
                f"{charge_params_req.requested_energy_mode} not "
                f"offered as energy transfer mode",
                message,
                ResponseCode.FAILED_WRONG_ENERGY_TRANSFER_MODE,
            )
            return

        evse_data_context = self.comm_session.evse_controller.evse_data_context
        ev_data_context = self.comm_session.evse_controller.ev_data_context

        self.comm_session.selected_energy_mode = charge_params_req.requested_energy_mode
        self.comm_session.selected_charging_type_is_ac = (
            self.comm_session.selected_energy_mode.value.startswith("AC")
        )

        max_schedule_entries: Optional[
            int
        ] = charge_params_req.max_entries_sa_schedule_tuple

        ac_evse_charge_params: Optional[ACEVSEChargeParameter] = None
        dc_evse_charge_params: Optional[DCEVSEChargeParameter] = None
        if charge_params_req.ac_ev_charge_parameter:
            ac_evse_charge_params = (
                await self.comm_session.evse_controller.get_ac_charge_params_v2()
            )
<<<<<<< HEAD
            evse_data_context.update_ac_charge_parameters_v2(
                ac_evse_charge_params)
=======
            evse_data_context.current_type = CurrentType.AC
>>>>>>> 6e7c8c28
            ev_data_context.update_ac_charge_parameters_v2(
                charge_params_req.ac_ev_charge_parameter
            )

            # EVerest code start #
            ev_max_voltage: Union[
                PVEVMaxVoltageLimit, PVEVMaxVoltage
            ] = charge_params_req.ac_ev_charge_parameter.ev_max_voltage
            ev_max_current: Union[
                PVEVMaxCurrentLimit, PVEVMaxCurrent
            ] = charge_params_req.ac_ev_charge_parameter.ev_max_current
            e_amount = charge_params_req.ac_ev_charge_parameter.e_amount
            ev_min_current = charge_params_req.ac_ev_charge_parameter.ev_min_current

            p_e_amount: float = e_amount.value * pow(10, e_amount.multiplier)
            EVEREST_CTX.publish('AC_EAmount', p_e_amount)
            p_ev_max_voltage: float = ev_max_voltage.value * \
                pow(10, ev_max_voltage.multiplier)
            # if p_ev_max_voltage < 0: p_ev_max_voltage = 0
            EVEREST_CTX.publish('AC_EVMaxVoltage', p_ev_max_voltage)
            p_ev_max_current: float = ev_max_current.value * \
                pow(10, ev_max_current.multiplier)
            # if p_ev_max_current < 0: p_ev_max_current = 0
            EVEREST_CTX.publish('AC_EVMaxCurrent', p_ev_max_current)
            p_ev_min_current: float = ev_min_current.value * \
                pow(10, ev_min_current.multiplier)
            # if p_ev_min_current < 0: p_ev_min_current = 0
            EVEREST_CTX.publish('AC_EVMinCurrent', p_ev_min_current)
            # EVerest code end #

        else:
            dc_evse_charge_params = (
                await self.comm_session.evse_controller.get_dc_charge_parameters_v2()
            )
<<<<<<< HEAD
            evse_data_context.update_dc_charge_parameters(
                dc_evse_charge_params)
=======
            evse_data_context.current_type = CurrentType.DC
>>>>>>> 6e7c8c28
            ev_data_context.update_dc_charge_parameters(
                charge_params_req.dc_ev_charge_parameter
            )

            # EVerest code start #
            ev_max_voltage = (
                charge_params_req.dc_ev_charge_parameter.ev_maximum_voltage_limit
            )
            ev_max_current = (
                charge_params_req.dc_ev_charge_parameter.ev_maximum_current_limit
            )
            ev_energy_request = (
                charge_params_req.dc_ev_charge_parameter.ev_energy_request
            )
            ev_max_power = (
                charge_params_req.dc_ev_charge_parameter.ev_maximum_power_limit
            )
            dc_ev_charge_params: DCEVChargeParameter = charge_params_req.dc_ev_charge_parameter
            ev_max_current_limit: float = dc_ev_charge_params.ev_maximum_current_limit.value * pow(
                10, dc_ev_charge_params.ev_maximum_current_limit.multiplier
            )
            # if ev_max_current_limit < 0: ev_max_current_limit = 0
            ev_max_voltage_limit: float = dc_ev_charge_params.ev_maximum_voltage_limit.value * pow(
                10, dc_ev_charge_params.ev_maximum_voltage_limit.multiplier
            )
            # if ev_max_voltage_limit < 0: ev_max_voltage_limit = 0
            ev_maxvalues: dict = dict([
                ("DC_EVMaximumCurrentLimit", ev_max_current_limit),
                ("DC_EVMaximumVoltageLimit", ev_max_voltage_limit)
            ])

            if dc_ev_charge_params.ev_maximum_power_limit:
                ev_max_power_limit: float = dc_ev_charge_params.ev_maximum_power_limit.value * pow(
                    10, dc_ev_charge_params.ev_maximum_power_limit.multiplier
                )
                # if ev_max_power_limit < 0: ev_max_power_limit = 0
                ev_maxvalues.update(
                    {"DC_EVMaximumPowerLimit": ev_max_power_limit})

            EVEREST_CTX.publish('DC_EVMaximumLimits', ev_maxvalues)

            if dc_ev_charge_params.ev_energy_capacity:
                ev_energy_capacity: float = dc_ev_charge_params.ev_energy_capacity.value * pow(
                    10, dc_ev_charge_params.ev_energy_capacity.multiplier
                )
                EVEREST_CTX.publish('DC_EVEnergyCapacity', ev_energy_capacity)
            if ev_energy_request:
                p_ev_energy_request: float = ev_energy_request.value * pow(
                    10, ev_energy_request.multiplier
                )
                EVEREST_CTX.publish('DC_EVEnergyRequest', p_ev_energy_request)

            if dc_ev_charge_params.full_soc:
                EVEREST_CTX.publish('DC_FullSOC', dc_ev_charge_params.full_soc)
            if dc_ev_charge_params.bulk_soc:
                EVEREST_CTX.publish('DC_BulkSOC', dc_ev_charge_params.bulk_soc)

            ev_status: dict = dict([
                ("DC_EVReady", dc_ev_charge_params.dc_ev_status.ev_ready),
                ("DC_EVErrorCode", dc_ev_charge_params.dc_ev_status.ev_error_code),
                ("DC_EVRESSSOC", dc_ev_charge_params.dc_ev_status.ev_ress_soc),
            ])
            EVEREST_CTX.publish('DC_EVStatus', ev_status)
            # EVerest code end #

        departure_time = (
            ev_data_context.departure_time if ev_data_context.departure_time else 0
        )

        if not departure_time:
            departure_time = 0
        else:
            # EVerest code start #
            d_Time_utc = datetime.utcnow() + timedelta(seconds=departure_time)
            format = "%Y-%m-%dT%H:%M:%SZ"  # "yyyy-MM-dd'T'HH:mm:ss'Z'"
            EVEREST_CTX.publish('DepartureTime', d_Time_utc.strftime(format))
            # EVerest code end #

        sa_schedule_list = await self.comm_session.evse_controller.get_sa_schedule_list(
            ev_data_context,
            self.comm_session.config.free_charging_service,
            max_schedule_entries,
            departure_time,
        )

        sa_schedule_list_valid = self.validate_sa_schedule_list(
            sa_schedule_list, departure_time
        )

        if sa_schedule_list_valid and self.comm_session.ev_session_context.sa_schedule_tuple_id:
            filtered_list = list(
                filter(
                    lambda schedule_entry: schedule_entry.sa_schedule_tuple_id
                    == self.comm_session.ev_session_context.sa_schedule_tuple_id,
                    sa_schedule_list,
                )
            )
            if len(filtered_list) != 1:
                logger.warning(
                    f"Resumed session. Previously selected sa_schedule_list is"
                    f" not present {sa_schedule_list}"
                )
            else:
                logger.info(
                    f"Resumed session. SAScheduleTupleID "
                    f"{self.comm_session.ev_session_context.sa_schedule_tuple_id} "
                    f"present in context"
                )

        if not sa_schedule_list_valid:
            # V2G2-305 : It is still acceptable if the sum of the schedule entry
            # durations falls short of departure_time requested by the EVCC in
            # ChargeParameterDiscoveryReq - EVCC could still request a new schedule
            # when it is on the last entry of the selected schedule.
            logger.warning(
                f"validate_sa_schedule_list() failed. departure_time: {
                    departure_time} "
                f" {sa_schedule_list}"
            )

        signature = None
        next_state: Type[State] = None
        if sa_schedule_list:
            self.comm_session.offered_schedules = sa_schedule_list
            if charge_params_req.ac_ev_charge_parameter:
                next_state = PowerDelivery
            else:
                next_state = CableCheck

            # If a SalesTariff is provided, then sign it
            # This signature should actually be provided by the mobility
            # operator (MO), but for testing purposes you can set it here
            # TODO We should probably have a test mode setting
            for schedule in sa_schedule_list:
                if schedule.sales_tariff:
                    try:
                        element_to_sign = (
                            schedule.sales_tariff.id,
                            EXI().to_exi(
                                schedule.sales_tariff, Namespace.ISO_V2_MSG_DEF
                            ),
                        )
                        signature_key = load_priv_key(
                            os.path.join(get_PKI_PATH(),
                                         KeyPath.MO_SUB_CA2_PEM),
                            KeyEncoding.PEM,
                            os.path.join(get_PKI_PATH(),
                                         KeyPasswordPath.MO_SUB_CA2_PASSWORD),
                        )
                        signature = create_signature(
                            [element_to_sign], signature_key)
                    except PrivateKeyReadError as exc:
                        logger.warning(
                            "Can't read private key to needed to create "
                            f"signature for SalesTariff: {exc}"
                        )
                        # If a SalesTariff isn't signed, that's not the end of the
                        # world, no reason to stop the charging process here
                break

            self.expecting_charge_parameter_discovery_req = False
        else:
            self.expecting_charge_parameter_discovery_req = True

        charge_params_res = ChargeParameterDiscoveryRes(
            response_code=ResponseCode.OK,
            evse_processing=EVSEProcessing.FINISHED
            if sa_schedule_list
            else EVSEProcessing.ONGOING,
            sa_schedule_list=SAScheduleList(schedule_tuples=sa_schedule_list),
            ac_charge_parameter=ac_evse_charge_params,
            dc_charge_parameter=dc_evse_charge_params,
        )

        self.create_next_message(
            next_state,
            charge_params_res,
            Timeouts.V2G_SECC_SEQUENCE_TIMEOUT,
            Namespace.ISO_V2_MSG_DEF,
            signature=signature,
        )

    def validate_sa_schedule_list(
        self, sa_schedules: List[SAScheduleTuple], departure_time: int
    ) -> bool:
        # V2G2-303 - The total duration covered by schedule_entries under
        # p_max_schedule must be equal to the duration_time provided by the EVCC
        # V2G2-304 - If no duration was provided, then the total duration covered
        # must be greater than or equal to 24 hours
        # V2G2-305 - In case, the total duration covered falls short of the duration
        # requested, it is up to the EVCC to request a new schedule via
        # ChargeParameterDiscoveryReq when the last pmax_schedule/sales tariff entry
        # becomes active.
        # In this method - if V2G2-305 is violated the method would return false
        # (but would tolerate if the total duration goes beyond the departure_time)
        valid = True
        duration_24_hours_in_seconds = 86400
        for schedule_tuples in sa_schedules:
            schedule_duration = 0

            p_max_sched = schedule_tuples.p_max_schedule
            if p_max_sched.schedule_entries is not None:
                first_entry_start_time = p_max_sched.schedule_entries[
                    0
                ].time_interval.start
                last_entry_start_time = p_max_sched.schedule_entries[
                    -1
                ].time_interval.start
                last_entry_schedule_duration = p_max_sched.schedule_entries[
                    -1
                ].time_interval.duration
                schedule_duration = (
                    last_entry_start_time - first_entry_start_time
                ) + last_entry_schedule_duration

            # If departure time is not provided, schedule duration must be at least
            # 24 hours
            if departure_time == 0 and schedule_duration < duration_24_hours_in_seconds:
                logger.warning(
                    f"departure_time is not set. schedule duration {
                        schedule_duration}"
                )
                logger.warning(f"Schedule tuples {schedule_tuples}")
                valid = False
                break

            # Not setting this check as equality check as it is possible that the time
            # could be off by few seconds. Also considering V2G2-305, it would suffice
            # if departure_time_total is at least the same as departure_time
            # It is still possible to have a sa_schedule list that doesn't cover
            # the entire duration (V2G2-305). In this case, it is up to the EVCC to
            # request a new schedule via renegotiation while on the last entry in the
            # schedule/sales tariff entry
            elif departure_time != 0 and departure_time < schedule_duration:
                valid = False
                break
        return valid


class PowerDelivery(StateSECC):
    """
    The ISO 15118-2 state in which the SECC processes an
    PowerDeliveryReq message from the EVCC.

    The EVCC may send one of the following requests in this state:
    1. a PowerDeliveryReq
    2. a ChargeParameterDiscoveryReq
    3. a ChargingStatusReq (AC-Message)
    4. a SessionStopReq
    5. a CurrentDemandReq (DC-Message)
    6. a WeldingDetectionReq (DC-Message)

    Upon first initialisation of this state, we expect a
    PowerDeliveryReq, but after that, the next possible request could
    be either
    - a ChargeParameterDiscoveryReq (if the SECC requests a
    renegotiation of the charging profile),
    - a ChargingStatusReq in case of AC-Charging and if the PowerDeliveryReq's
    ChargeProgress field is set to 'Start',
    - a CurrentDemandReq in case of DC-Charging and if the PowerdeliveryReq's
    ChargeProgress field is set to 'Start',
    - or a SessionStopReq in case of AC-Charging and if the PowerDeliveryReq's
    ChargeProgress field is set to 'Stop'.
    - In case of DC-Charging after a PowerDeliverReq's ChargeProgress field
    is set to 'Stop', the EV can send a WeldingDetectionReq or a SesstionStopReq

    So when a PowerDeliveryReq is received, we know the next state.
    Except when stopping DC-Charging

    As a result, the create_next_message() method might be called with
    next_state = None.
    """

    def __init__(self, comm_session: SECCCommunicationSession):
        super().__init__(comm_session, Timeouts.V2G_SECC_SEQUENCE_TIMEOUT)
        self.expecting_power_delivery_req = True
        # EVerest code start #
        self.v2GSetupFinishedReached = False
        # EVerest code end #

    async def process_message(
        self,
        message: Union[
            SupportedAppProtocolReq,
            SupportedAppProtocolRes,
            V2GMessageV2,
            V2GMessageV20,
            V2GMessageDINSPEC,
        ],
        message_exi: bytes = None,
    ):
        msg = self.check_msg_v2(
            message,
            [
                PowerDeliveryReq,
                SessionStopReq,
                WeldingDetectionReq,
            ],
            self.expecting_power_delivery_req,
        )
        if not msg:
            return

        if msg.body.session_stop_req:
            await SessionStop(self.comm_session).process_message(message, message_exi)
            return

        if msg.body.welding_detection_req:
            await WeldingDetection(self.comm_session).process_message(
                message, message_exi
            )
            return

        power_delivery_req: PowerDeliveryReq = msg.body.power_delivery_req

        # EVerest code start #
        if not self.comm_session.selected_charging_type_is_ac:
            EVEREST_CTX.publish(
                'DC_ChargingComplete', power_delivery_req.dc_ev_power_delivery_parameter.charging_complete)

            ev_status: dict = dict([
                ("DC_EVReady", power_delivery_req.dc_ev_power_delivery_parameter.dc_ev_status.ev_ready),
                ("DC_EVErrorCode", power_delivery_req.dc_ev_power_delivery_parameter.dc_ev_status.ev_error_code),
                ("DC_EVRESSSOC", power_delivery_req.dc_ev_power_delivery_parameter.dc_ev_status.ev_ress_soc),
            ])
            EVEREST_CTX.publish('DC_EVStatus', ev_status)
            if power_delivery_req.dc_ev_power_delivery_parameter.bulk_charging_complete is not None:
                EVEREST_CTX.publish(
                    'DC_BulkChargingComplete', power_delivery_req.dc_ev_power_delivery_parameter.bulk_charging_complete)
        # EVerest code end #

        if power_delivery_req.sa_schedule_tuple_id not in [
            schedule.sa_schedule_tuple_id
            for schedule in self.comm_session.offered_schedules
        ]:
            self.stop_state_machine(
                f"{power_delivery_req.sa_schedule_tuple_id} "
                "does not match any offered tariff IDs",
                message,
                ResponseCode.FAILED_TARIFF_SELECTION_INVALID,
            )
            return

        if power_delivery_req.dc_ev_power_delivery_parameter:
            self.comm_session.evse_controller.ev_data_context.present_soc = (
                power_delivery_req.dc_ev_power_delivery_parameter.dc_ev_status.ev_ress_soc  # noqa
            )

        # TODO: Investigate this and reassess
        # if (
        #     power_delivery_req.charge_progress == ChargeProgress.START
        #     and not power_delivery_req.charging_profile
        # ):
        #     # Note Lukas Lombriser: I am not sure if I am correct:
        #     # But there is hardly no EV that sends a profile (DC-Charging)
        #     # According Table 40 and Table 104, ChargingProfile is optional
        #
        #     # Although the requirements don't make this 100% clear, it is
        #     # the intention of ISO 15118-2 for the EVCC to always send a
        #     # charging profile if ChargeProgress is set to 'Start'
        #     self.stop_state_machine(
        #         "No charge profile provided although "
        #         "ChargeProgress was set to 'Start'",
        #         message,
        #         ResponseCode.FAILED_CHARGING_PROFILE_INVALID,
        #     )
        #     return

        # [V2G2-225] The SECC shall send the negative ResponseCode
        # FAILED_ChargingProfileInvalid in
        # the PowerDelivery response message if the EVCC sends a ChargingProfile which
        # is not adhering to the PMax values of all PMaxScheduleEntry elements according
        # to the chosen SAScheduleTuple element in the last ChargeParameterDiscoveryRes
        # message sent by the SECC.
        if power_delivery_req.charging_profile:
            if not self._is_charging_profile_valid(power_delivery_req):
                logger.warning(
                    "[V2G2-225] ChargingProfile is not adhering to the Pmax values in ChargeParameterDiscoveryRes")
                # self.stop_state_machine(
                #     "[V2G2-225] ChargingProfile is not adhering to the Pmax values in "
                #     "ChargeParameterDiscoveryRes",
                #     message,
                #     ResponseCode.FAILED_CHARGING_PROFILE_INVALID,
                # )
                # return

        logger.debug(f"ChargeProgress set to {
                     power_delivery_req.charge_progress}")

        next_state: Type[State] = None
        if power_delivery_req.charge_progress == ChargeProgress.START:

            # EVerest code start #
            if not self.v2GSetupFinishedReached:
                EVEREST_CTX.publish('V2G_Setup_Finished', None)
                self.v2GSetupFinishedReached = True
            # EVerest code end #

            # According to section 8.7.4 in ISO 15118-2, the EV enters into HLC-C
            # (High Level Controlled Charging) once PowerDeliveryRes(ResponseCode=OK)
            # is sent with a ChargeProgress=Start
            # Updates the upper layer with the info if the EV is under HLC-C
            await self.comm_session.evse_controller.set_hlc_charging(True)
            # [V2G2-847] - The EV shall signal CP State C or D no later than 250ms
            # after sending the first PowerDeliveryReq with ChargeProgress equals
            # "Start" within V2G Communication SessionPowerDeliveryReq.

            # [V2G2-860] - If no error is detected, the SECC shall close the Contactor
            # no later than 3s after measuring CP State C or D.
            # Before closing the contactor, we need to check to
            # ensure the CP is in state C or D

            if self.comm_session.selected_charging_type_is_ac:
                # EVerest code start #
                EVEREST_CTX.publish('AC_Close_Contactor', None)
                # EVerest code end #
                if not await self.comm_session.evse_controller.is_contactor_closed():
                    self.stop_state_machine(
                        "Contactor didnt close",
                        message,
                        ResponseCode.FAILED_CONTACTOR_ERROR,
                    )
                    return
                next_state = ChargingStatus
            else:
                next_state = CurrentDemand
            self.comm_session.selected_schedule = (
                power_delivery_req.sa_schedule_tuple_id
            )
            self.comm_session.ev_session_context.sa_schedule_tuple_id = power_delivery_req.sa_schedule_tuple_id
            self.comm_session.charge_progress_started = True
        elif power_delivery_req.charge_progress == ChargeProgress.STOP:
            next_state = None
            if self.comm_session.selected_charging_type_is_ac:
                next_state = SessionStop

            # EVerest code start #
            self.v2GSetupFinishedReached = False
            # EVerest code end #

            # According to section 8.7.4 in ISO 15118-2, the EV is out of the HLC-C
            # (High Level Controlled Charging) once PowerDeliveryRes(ResponseCode=OK)
            # is sent with a ChargeProgress=Stop
            # This needs to be called before any attempt to stop the charger/open the
            # contactor as for every effect, the session will be stopped.
            await self.comm_session.evse_controller.set_hlc_charging(False)

            # 1st a controlled stop is performed (specially important for DC charging)
            # later on we may also need here some feedback on stopping the charger
            await self.comm_session.evse_controller.stop_charger()
            # 2nd once the energy transfer is properly interrupted,
            # the contactor(s) may open

            if self.comm_session.selected_charging_type_is_ac:
                # EVerest code start #
                EVEREST_CTX.publish('AC_Open_Contactor', None)
                # EVerest code end #
                if not await self.comm_session.evse_controller.is_contactor_opened():
                    self.stop_state_machine(
                        "Contactor didnt open",
                        message,
                        ResponseCode.FAILED_CONTACTOR_ERROR,
                    )
                    return
            # EVerest code start #
            else:
                EVEREST_CTX.publish('currentDemand_Finished', None)
                EVEREST_CTX.publish('DC_Open_Contactor', None)
            # EVerest code end #

        else:
            # ChargeProgress only has three enum values: Start, Stop, and
            # Renegotiate. So this is the renegotiation case.
            if self.comm_session.charge_progress_started:
                next_state = ChargeParameterDiscovery
            else:
                # TODO Need to check if we really need to terminate the
                #      session here or not
                self.stop_state_machine(
                    "EVCC wants to renegotiate, but charge "
                    "progress has not yet started",
                    message,
                    ResponseCode.FAILED,
                )
                return

        ac_evse_status: Optional[ACEVSEStatus] = None
        dc_evse_status: Optional[DCEVSEStatus] = None
        evse_controller = self.comm_session.evse_controller
        if self.comm_session.selected_charging_type_is_ac:
            ac_evse_status = await evse_controller.get_ac_evse_status()

        else:
            dc_evse_status = await evse_controller.get_dc_evse_status()

        power_delivery_res = PowerDeliveryRes(
            response_code=ResponseCode.OK,
            ac_evse_status=ac_evse_status,
            dc_evse_status=dc_evse_status,
        )

        self.create_next_message(
            next_state,
            power_delivery_res,
            Timeouts.V2G_SECC_SEQUENCE_TIMEOUT,
            Namespace.ISO_V2_MSG_DEF,
        )

        self.expecting_power_delivery_req = False

    async def wait_for_state_c_or_d(self) -> bool:
        # [V2G2 - 847] The EV shall signal CP State C or D no later than 250ms
        # after sending the first PowerDeliveryReq with ChargeProgress equals
        # "Start" within V2G Communication SessionPowerDeliveryReq.
        STATE_C_TIMEOUT = 0.25

        async def check_state():
            while await self.comm_session.evse_controller.get_cp_state() not in [
                CpState.C2,
                CpState.D2,
            ]:
                await asyncio.sleep(0.05)
            logger.debug(
                f"State is " f"{await self.comm_session.evse_controller.get_cp_state()}"
            )
            return True

        try:
            return await asyncio.wait_for(
                check_state(),
                timeout=STATE_C_TIMEOUT,
            )
        except asyncio.TimeoutError:
            # try one more time to get the latest state
            return await self.comm_session.evse_controller.get_cp_state() in [
                CpState.C2,
                CpState.D2,
            ]

    def _is_charging_profile_valid(self, power_delivery_req: PowerDeliveryReq) -> bool:
        for schedule in self.comm_session.offered_schedules:
            if schedule.sa_schedule_tuple_id == power_delivery_req.sa_schedule_tuple_id:
                schedule_entries = schedule.p_max_schedule.schedule_entries
                # schedule_entries shall look like [PMaxScheduleEntry_0,
                # PMaxScheduleEntry_1, ...]. The enumerate will pair an index with
                # each list entry: (0, PMaxScheduleEntry_0), (1,
                # PMaxScheduleEntry_1), ...
                ev_profile = power_delivery_req.charging_profile
                ev_profile_entries = ev_profile.profile_entries
                cached_start_idx_ev: int = 0
                last_ev_running_idx: int = 0

                for idx, sa_profile_entry in enumerate(schedule_entries):
                    sa_profile_entry_start = sa_profile_entry.time_interval.start

                    sa_entry_pmax = (
                        sa_profile_entry.p_max.value
                        * 10**sa_profile_entry.p_max.multiplier
                    )

                    try:
                        # By getting the next entry/slot, we can know when
                        # the current entry ends
                        next_sa_profile_entry = schedule_entries[idx + 1]
                        sa_profile_entry_end = next_sa_profile_entry.time_interval.start

                    except IndexError:
                        # As the index is out of rage, it signals this is
                        # the final entry of the sa profile. The last entry
                        # must have a duration field, so we can calculate
                        # the end of the period summing the relative start
                        # of the entry with the duration of it
                        sa_profile_entry_end = (
                            sa_profile_entry_start
                            + sa_profile_entry.time_interval.duration
                        )
                    # The cached index and last ev running index are helpers that
                    # allow the for loop to start in the ev profile entry belonging
                    # to the start range of the SA entry. This avoids looping all
                    # over the ev profiles again for each SA entry schedule.
                    # For example, if the SA time schedule is
                    # [0; 1000[ [1000; 2000[ [2000; 3000[
                    # And the EV profile time schedule is
                    # [0, 100[ [100, 400[ [400; 1000[ [1000, inf+[
                    # The first three entries of the ev profile belong
                    # to the time range [0; 1000[ of the SA schedule and
                    # if the EV power, for those three entries
                    # does not surpass the limit imposed by the SA schedule
                    # during that time, then for the next loop iteration,
                    # we dont need to go test those EV time entries again,
                    # as they dont belong to the [1000; 2000[ SA time schedule slot.
                    cached_start_idx_ev += last_ev_running_idx
                    last_ev_running_idx = 0
                    # fmt: off
                    for (ev_profile_idx, ev_profile_entry) in enumerate(
                        ev_profile_entries[cached_start_idx_ev:]
                    ):
                        _is_last_ev_profile = (
                            ev_profile_entry.start == ev_profile_entries[-1].start
                        )

                        if (ev_profile_entry.start < sa_profile_entry_end or _is_last_ev_profile ): # noqa
                            ev_entry_pmax = (ev_profile_entry.max_power.value * 10 ** ev_profile_entry.max_power.multiplier)  # noqa
                            if ev_entry_pmax > sa_entry_pmax:
                                logger.error(
                                    f"EV Profile start {ev_profile_entry.start}s"
                                    f"is out of power range: "
                                    f"EV Max {ev_entry_pmax} W > EVSE Max "
                                    f"{sa_entry_pmax} W \n"
                                )
                                return False

                            if not _is_last_ev_profile:
                                ev_profile_entry_end = ev_profile_entries[
                                    ev_profile_idx + 1
                                ].start
                                if ev_profile_entry_end <= sa_profile_entry_end:
                                    last_ev_running_idx = ev_profile_idx + 1
                            else:
                                logger.debug(
                                    f"EV last Profile start "
                                    f"{ev_profile_entry.start}s is "
                                    f"within time range [{sa_profile_entry_start}; "
                                    f"{sa_profile_entry_end}[ and power range: "
                                    f"EV Max {ev_entry_pmax} W <= EVSE Max "
                                    f"{sa_entry_pmax} W \n"
                                )
                        else:
                            break
                    # fmt: on
        return True


class MeteringReceipt(StateSECC):
    """
    The ISO 15118-2 state in which the SECC processes a
    MeteringReceiptReq message from the EVCC.

    The EVCC may send one of the following requests in this state:
    1. a MeteringReceiptReq
    2. a ChargingStatusReq
    3. a CurrentDemandReq
    4. a PowerDeliveryReq

    Upon first initialisation of this state, we expect a MeteringReceiptReq, but
    after that, the next possible request could be either a PowerDeliveryReq,
    ChargingStatusReq, or a CurrentDemandReq. So we remain in this
    state until we know which is the following request from the EVCC and then
    transition to the appropriate state (or terminate if the incoming message
    doesn't fit any of the expected requests).

    As a result, the create_next_message() method will be called with
    next_state = None.
    """

    def __init__(self, comm_session: SECCCommunicationSession):
        super().__init__(comm_session, Timeouts.V2G_SECC_SEQUENCE_TIMEOUT)
        self.expecting_metering_receipt_req = True

    async def process_message(
        self,
        message: Union[
            SupportedAppProtocolReq,
            SupportedAppProtocolRes,
            V2GMessageV2,
            V2GMessageV20,
            V2GMessageDINSPEC,
        ],
        message_exi: bytes = None,
    ):
        msg = self.check_msg_v2(
            message,
            [MeteringReceiptReq, ChargingStatusReq,
                CurrentDemandReq, PowerDeliveryReq],
            self.expecting_metering_receipt_req,
        )
        if not msg:
            return

        if msg.body.power_delivery_req:
            await PowerDelivery(self.comm_session).process_message(message, message_exi)
            return

        if msg.body.charging_status_req:
            await ChargingStatus(self.comm_session).process_message(
                message, message_exi
            )
            return

        if msg.body.current_demand_req:
            await CurrentDemand(self.comm_session).process_message(message, message_exi)
            return

        metering_receipt_req: MeteringReceiptReq = msg.body.metering_receipt_req

        if not self.comm_session.contract_cert_chain:
            stop_reason = (
                "No contract certificate chain available to verify "
                "signature of MeteringReceiptReq"
            )
        elif not verify_signature(
            msg.header.signature,
            [
                (
                    metering_receipt_req.id,
                    EXI().to_exi(metering_receipt_req, Namespace.ISO_V2_MSG_DEF),
                )
            ],
            self.comm_session.contract_cert_chain.certificate,
        ):
            stop_reason = "Unable to verify signature of MeteringReceiptReq"
        elif not metering_receipt_req.meter_info.meter_reading or (
            self.comm_session.sent_meter_info
            and self.comm_session.sent_meter_info.meter_reading
            and metering_receipt_req.meter_info.meter_reading
            != self.comm_session.sent_meter_info.meter_reading
        ):
            stop_reason = (
                "EVCC's meter info is not a copy of the SECC's meter info "
                "sent in CharginStatusRes/CurrentDemandRes"
            )
        else:
            stop_reason = None

        if stop_reason:
            self.stop_state_machine(
                stop_reason, message, ResponseCode.FAILED_METERING_SIGNATURE_NOT_VALID
            )
            return

        evse_controller = self.comm_session.evse_controller
        if (
            self.comm_session.selected_energy_mode
            and self.comm_session.selected_charging_type_is_ac
        ):
            metering_receipt_res = MeteringReceiptRes(
                response_code=ResponseCode.OK,
                ac_evse_status=await evse_controller.get_ac_evse_status(),
            )
        else:
            metering_receipt_res = MeteringReceiptRes(
                response_code=ResponseCode.OK,
                dc_evse_status=await evse_controller.get_dc_evse_status(),
            )

        self.create_next_message(
            None,
            metering_receipt_res,
            Timeouts.V2G_SECC_SEQUENCE_TIMEOUT,
            Namespace.ISO_V2_MSG_DEF,
        )

        self.expecting_metering_receipt_req = False


class SessionStop(StateSECC):
    """
    The ISO 15118-2 state in which the SECC processes an
    SessionStopReq message from the EVCC.
    """

    def __init__(self, comm_session: SECCCommunicationSession):
        super().__init__(comm_session, Timeouts.V2G_SECC_SEQUENCE_TIMEOUT)

    async def process_message(
        self,
        message: Union[
            SupportedAppProtocolReq,
            SupportedAppProtocolRes,
            V2GMessageV2,
            V2GMessageV20,
            V2GMessageDINSPEC,
        ],
        message_exi: bytes = None,
    ):
        msg = self.check_msg_v2(message, [SessionStopReq])
        if not msg:
            return
        next_state: Type[State] = None
        if msg.body.session_stop_req.charging_session == ChargingSession.PAUSE:
            next_state = Pause
            session_stop_state = SessionStopAction.PAUSE
            # EVerest code start #
            EVEREST_CTX.publish('dlink_pause', None)
            # EVerest code end #
        else:
            next_state = Terminate
            session_stop_state = SessionStopAction.TERMINATE
            # EVSessionContext stores information for resuming a paused session.
            # As Terminate is requested, clear context information.
            self.comm_session.ev_session_context = EVSessionContext()
            # EVerest code start #
            EVEREST_CTX.publish('dlink_terminate', None)
            # EVerest code end #

        self.comm_session.stop_reason = StopNotification(
            True,
            f"EV requested to {
                session_stop_state.value} the communication session",
            self.comm_session.writer.get_extra_info("peername"),
            session_stop_state,
        )

        self.create_next_message(
            next_state,
            SessionStopRes(response_code=ResponseCode.OK),
            Timeouts.V2G_SECC_SEQUENCE_TIMEOUT,
            Namespace.ISO_V2_MSG_DEF,
        )


# ============================================================================
# |                     AC SECC STATES - ISO 15118-2                         |
# ============================================================================


class ChargingStatus(StateSECC):
    """
    The ISO 15118-2 state in which the SECC processes an
    ChargingStatusReq message from the EVCC.

    The EVCC may send one of the following requests in this state:
    1. a ChargingStatusReq
    2. a PowerDeliveryReq
    3. a MeteringReceiptReq

    Upon first initialisation of this state, we expect a
    ChargingStatusReq, but after that, the next possible request could
    be either another ChargingStatusReq (ongoing energy flow), or a
    PowerDeliveryReq (to either renegotiate the charging profile or to stop the
    power flow), or a MeteringReceiptReq (to exchange metering information).

    So we remain in this state until we know which is the following request from
    the EVCC and then transition to the appropriate state (or terminate if the
    incoming message doesn't fit any of the expected requests).

    As a result, the create_next_message() method might be called with
    next_state = None.
    """

    def __init__(self, comm_session: SECCCommunicationSession):
        super().__init__(comm_session, Timeouts.V2G_SECC_SEQUENCE_TIMEOUT)
        self.expecting_charging_status_req = True

    async def process_message(
        self,
        message: Union[
            SupportedAppProtocolReq,
            SupportedAppProtocolRes,
            V2GMessageV2,
            V2GMessageV20,
            V2GMessageDINSPEC,
        ],
        message_exi: bytes = None,
    ):
        msg = self.check_msg_v2(
            message,
            [ChargingStatusReq, PowerDeliveryReq, MeteringReceiptReq],
            self.expecting_charging_status_req,
        )
        if not msg:
            return

        if msg.body.power_delivery_req:
            await PowerDelivery(self.comm_session).process_message(message, message_exi)
            return

        if msg.body.metering_receipt_req:
            await MeteringReceipt(self.comm_session).process_message(
                message, message_exi
            )
            return

        # EVerest code start #
        receipt_required: bool = None
        if self.comm_session.selected_auth_option == AuthEnum.EIM_V2:
            receipt_required = False  # Always false
        else:
            receipt_required = await self.comm_session.evse_controller.get_receipt_required()
        # EVerest code end #

        # We don't care about signed meter values from the EVCC, but if you
        # do, then set receipt_required to True and set the field meter_info
        evse_controller = self.comm_session.evse_controller

        evse_max_current = None
        if self.comm_session.selected_auth_option == AuthEnum.EIM_V2:
            evse_max_current = await self.comm_session.evse_controller.get_ac_evse_max_current()

        charging_status_res = ChargingStatusRes(
            response_code=ResponseCode.OK,
            evse_id=await evse_controller.get_evse_id(Protocol.ISO_15118_2),
            sa_schedule_tuple_id=self.comm_session.selected_schedule,
            # EVerest code start #
            ac_evse_status=await evse_controller.get_ac_evse_status(),
            evse_max_current=await evse_controller.get_evse_max_current_limit(),
            # TODO Could maybe request an OCPP setting that determines
            #      whether or not a receipt is required and when
            #      (probably only makes sense at the beginning and end of
            #      a charging session). If true, set MeterInfo.
            meter_info=await self.comm_session.evse_controller.get_meter_info_v2(),
            receipt_required=receipt_required,
            evse_max_current=evse_max_current,
            # EVerest code end #
        )

        if charging_status_res.meter_info:
            self.comm_session.sent_meter_info = charging_status_res.meter_info

        # TODO Check in which case we would set EVSEMaxCurrent and how to
        #      request it via MQTT. Is optional, so let's leave it out for
        #      now.

        # TODO Check if a renegotiation is wanted (would be set in the field
        #      ac_evse_status). Let's leave that out for now.

        # Next request could be another ChargingStatusReq or a
        # PowerDeliveryReq, so we remain in this state for now
        next_state: Optional[Type[State]] = None
        if charging_status_res.receipt_required:
            # But if we set receipt_required to True, we expect a
            # MeteringReceiptReq
            next_state = MeteringReceipt

        self.create_next_message(
            next_state,
            charging_status_res,
            Timeouts.V2G_SECC_SEQUENCE_TIMEOUT,
            Namespace.ISO_V2_MSG_DEF,
        )

        self.expecting_charging_status_req = False


# ============================================================================
# |                     DC SECC STATES - ISO 15118-2                         |
# ============================================================================


class CableCheck(StateSECC):
    """
    The ISO 15118-2 state in which the SECC processes an
    CableCheckReq message from the EVCC.
    """

    def __init__(self, comm_session: SECCCommunicationSession):
        super().__init__(comm_session, Timeouts.V2G_SECC_SEQUENCE_TIMEOUT)
        self.cable_check_req_was_received = False
        # EVerest code start #
        self.isolation_check_requested = False
        # EVerest code end #

    async def process_message(
        self,
        message: Union[
            SupportedAppProtocolReq,
            SupportedAppProtocolRes,
            V2GMessageV2,
            V2GMessageV20,
            V2GMessageDINSPEC,
        ],
        message_exi: bytes = None,
    ):
        msg = self.check_msg_v2(message, [CableCheckReq])
        if not msg:
            return

        cable_check_req: CableCheckReq = msg.body.cable_check_req

        # EVerest code start #
        ev_status: dict = dict([
            ("DC_EVReady", cable_check_req.dc_ev_status.ev_ready),
            ("DC_EVErrorCode", cable_check_req.dc_ev_status.ev_error_code),
            ("DC_EVRESSSOC", cable_check_req.dc_ev_status.ev_ress_soc),
        ])
        EVEREST_CTX.publish('DC_EVStatus', ev_status)
        # EVerest code end #

        if cable_check_req.dc_ev_status.ev_error_code != DCEVErrorCode.NO_ERROR:
            self.stop_state_machine(
                f"{cable_check_req.dc_ev_status} "
                "has Error"
                f"{cable_check_req.dc_ev_status}",
                message,
                ResponseCode.FAILED,
            )
            return

        # EVerest code start #
        if not self.isolation_check_requested:
            EVEREST_CTX.publish('Start_CableCheck', None)
            self.isolation_check_requested = True
            await self.comm_session.evse_controller.setIsolationMonitoringActive(True)
        # EVerest code end #

        self.comm_session.evse_controller.ev_data_context.present_soc = (
            cable_check_req.dc_ev_status.ev_ress_soc
        )

        dc_charger_state = await self.comm_session.evse_controller.get_dc_evse_status()
        cableCheckFinished = await self.comm_session.evse_controller.isCableCheckFinished()

        evse_processing = EVSEProcessing.ONGOING
        next_state = None
        if cableCheckFinished is True and dc_charger_state.evse_isolation_status in [
            IsolationLevel.VALID,
            IsolationLevel.WARNING,
        ]:
            if dc_charger_state.evse_isolation_status == IsolationLevel.WARNING:
                logger.warning(
                    "Isolation resistance measured by EVSE is in Warning-Range"
                )
            evse_processing = EVSEProcessing.FINISHED
            next_state = PreCharge
            # EVerest code start #
            await self.comm_session.evse_controller.setIsolationMonitoringActive(False)
            # EVerest code end #
        elif dc_charger_state.evse_isolation_status in [
            IsolationLevel.FAULT,
            IsolationLevel.NO_IMD,
        ]:
            self.stop_state_machine(
                f"Isolation Failure: {dc_charger_state.evse_isolation_status}",
                message,
                ResponseCode.FAILED,
            )
            return

        dc_charger_state = await self.comm_session.evse_controller.get_dc_evse_status()

        cable_check_res = CableCheckRes(
            response_code=ResponseCode.OK,
            dc_evse_status=await self.comm_session.evse_controller.get_dc_evse_status(),
            evse_processing=evse_processing,
        )

        self.create_next_message(
            next_state,
            cable_check_res,
            Timeouts.V2G_SECC_SEQUENCE_TIMEOUT,
            Namespace.ISO_V2_MSG_DEF,
        )


class PreCharge(StateSECC):
    """
    The ISO 15118-2 state in which the SECC processes an
    PreChargeReq message from the EVCC.
    In this state the EVSE adapts the DC output voltage to the
    requested voltage from the EV.
    The difference between these voltages must be smaller than 20V (according 61851-23).
    The EV sends a PowerDeliveryReq as soon as the precharge process has finished.
    """

    def __init__(self, comm_session: SECCCommunicationSession):
        super().__init__(comm_session, Timeouts.V2G_SECC_SEQUENCE_TIMEOUT)
        self.expecting_precharge_req = True

    async def process_message(
        self,
        message: Union[
            SupportedAppProtocolReq,
            SupportedAppProtocolRes,
            V2GMessageV2,
            V2GMessageV20,
            V2GMessageDINSPEC,
        ],
        message_exi: bytes = None,
    ):
        msg = self.check_msg_v2(
            message,
            [PreChargeReq, PowerDeliveryReq],
            self.expecting_precharge_req,
        )
        if not msg:
            return

        if msg.body.power_delivery_req:
            await PowerDelivery(self.comm_session).process_message(message, message_exi)
            return

        precharge_req: PreChargeReq = msg.body.pre_charge_req

        # EVerest code start #
        ev_status: dict = dict([
            ("DC_EVReady", precharge_req.dc_ev_status.ev_ready),
            ("DC_EVErrorCode", precharge_req.dc_ev_status.ev_error_code),
            ("DC_EVRESSSOC", precharge_req.dc_ev_status.ev_ress_soc),
        ])
        EVEREST_CTX.publish('DC_EVStatus', ev_status)

        ev_target_voltage = precharge_req.ev_target_voltage.value * \
            pow(10, precharge_req.ev_target_voltage.multiplier)
        # if ev_target_voltage < 0: ev_target_voltage = 0
        ev_target_current = precharge_req.ev_target_current.value * \
            pow(10, precharge_req.ev_target_current.multiplier)
        # if ev_target_current < 0: ev_target_current = 0
        ev_targetvalues: dict = dict([
            ("DC_EVTargetVoltage", ev_target_voltage),
            ("DC_EVTargetCurrent", ev_target_current),
        ])
        EVEREST_CTX.publish('DC_EVTargetVoltageCurrent', ev_targetvalues)

        # EVerest code end #

        if precharge_req.dc_ev_status.ev_error_code != DCEVErrorCode.NO_ERROR:
            self.stop_state_machine(
                f"{precharge_req.dc_ev_status} "
                "has Error"
                f"{precharge_req.dc_ev_status}",
                message,
                ResponseCode.FAILED,
            )
            return
        ev_data_context = self.comm_session.evse_controller.ev_data_context
        ev_data_context.update_pre_charge_parameters(precharge_req)
        # for the PreCharge phase, the requested current must be < 2 A
        # (maximum inrush current according to CC.5.2 in IEC61851 -23)
        present_current = (
            await self.comm_session.evse_controller.get_evse_present_current(
                Protocol.ISO_15118_2
            )
        )
        if isinstance(present_current, PVEVSEPresentCurrent):
            present_current_in_a = present_current.get_decimal_value()
            target_current_in_a = ev_data_context.target_current
        else:
            self.stop_state_machine(
                "Error reading EVSE Present Current."
                f"Wrong type: {type(present_current)}",
                message,
                ResponseCode.FAILED,
            )
            return

        if present_current_in_a > 2 or target_current_in_a > 2:
            self.stop_state_machine(
                "Target current or present current too high in state Precharge",
                message,
                ResponseCode.FAILED,
            )
            return

        # Set precharge voltage in every loop.
        # Because there are EVs that send a wrong Precharge-Voltage
        # in the first message (example: BMW i3 Rex 2018)
        try:
            await self.comm_session.evse_controller.send_charging_command(
                ev_data_context.target_voltage,
                ev_data_context.target_current,
                is_precharge=True,
            )
        except asyncio.TimeoutError:
            self.stop_state_machine(
                "Error sending targets to charging station in charging loop.",
                message,
                ResponseCode.FAILED,
            )
            return

        dc_charger_state = await self.comm_session.evse_controller.get_dc_evse_status()
        evse_present_voltage = (
            await self.comm_session.evse_controller.get_evse_present_voltage(
                Protocol.ISO_15118_2
            )
        )

        precharge_res = PreChargeRes(
            response_code=ResponseCode.OK,
            dc_evse_status=dc_charger_state,
            evse_present_voltage=evse_present_voltage,
        )

        next_state = None
        self.create_next_message(
            next_state,
            precharge_res,
            Timeouts.V2G_SECC_SEQUENCE_TIMEOUT,
            Namespace.ISO_V2_MSG_DEF,
        )

        self.expecting_precharge_req = False


class CurrentDemand(StateSECC):
    """
    The ISO 15118-2 state in which the SECC processes an
    CurrentDemandReq message from the EVCC.
    """

    def __init__(self, comm_session: SECCCommunicationSession):
        super().__init__(comm_session, Timeouts.V2G_SECC_SEQUENCE_TIMEOUT)
        self.expecting_current_demand_req = True
        # EVerest code start #
        self.firstMessage: bool = True
        # EVerest code end #

    async def process_message(
        self,
        message: Union[
            SupportedAppProtocolReq,
            SupportedAppProtocolRes,
            V2GMessageV2,
            V2GMessageV20,
            V2GMessageDINSPEC,
        ],
        message_exi: bytes = None,
    ):
        msg = self.check_msg_v2(
            message,
            [CurrentDemandReq, PowerDeliveryReq],
            self.expecting_current_demand_req,
        )
        if not msg:
            return

        if msg.body.power_delivery_req:
            await PowerDelivery(self.comm_session).process_message(message, message_exi)
            return

        current_demand_req: CurrentDemandReq = msg.body.current_demand_req

        # EVerest code start #
        if self.firstMessage is True:
            EVEREST_CTX.publish('currentDemand_Started', None)
            self.firstMessage = False

        EVEREST_CTX.publish('DC_ChargingComplete',
                            current_demand_req.charging_complete)

        ev_status: dict = dict([
            ("DC_EVReady", current_demand_req.dc_ev_status.ev_ready),
            ("DC_EVErrorCode", current_demand_req.dc_ev_status.ev_error_code),
            ("DC_EVRESSSOC", current_demand_req.dc_ev_status.ev_ress_soc),
        ])
        EVEREST_CTX.publish('DC_EVStatus', ev_status)

        ev_target_voltage = current_demand_req.ev_target_voltage.value * \
            pow(10, current_demand_req.ev_target_voltage.multiplier)
        # if ev_target_voltage < 0: ev_target_voltage = 0
        ev_target_current = current_demand_req.ev_target_current.value * \
            pow(10, current_demand_req.ev_target_current.multiplier)
        # if ev_target_current < 0: ev_target_current = 0
        ev_targetvalues: dict = dict([
            ("DC_EVTargetVoltage", ev_target_voltage),
            ("DC_EVTargetCurrent", ev_target_current),
        ])
        EVEREST_CTX.publish('DC_EVTargetVoltageCurrent', ev_targetvalues)

        if current_demand_req.bulk_charging_complete:
            EVEREST_CTX.publish('DC_BulkChargingComplete',
                                current_demand_req.bulk_charging_complete)

        ev_maxvalues: dict = dict()

        if current_demand_req.ev_max_current_limit:
            ev_max_current_limit: float = current_demand_req.ev_max_current_limit.value * pow(
                10, current_demand_req.ev_max_current_limit.multiplier
            )
            # if ev_max_current_limit < 0: ev_max_current_limit = 0
            ev_maxvalues.update(
                {"DC_EVMaximumCurrentLimit": ev_max_current_limit})

        if current_demand_req.ev_max_voltage_limit:
            ev_max_voltage_limit: float = current_demand_req.ev_max_voltage_limit.value * pow(
                10, current_demand_req.ev_max_voltage_limit.multiplier
            )
            # if ev_max_voltage_limit < 0: ev_max_voltage_limit = 0
            ev_maxvalues.update(
                {"DC_EVMaximumVoltageLimit": ev_max_voltage_limit})

        if current_demand_req.ev_max_power_limit:
            ev_max_power_limit: float = current_demand_req.ev_max_power_limit.value * pow(
                10, current_demand_req.ev_max_power_limit.multiplier
            )
            # if ev_max_power_limit < 0: ev_max_power_limit = 0
            ev_maxvalues.update({"DC_EVMaximumPowerLimit": ev_max_power_limit})

        if ev_maxvalues:
            EVEREST_CTX.publish('DC_EVMaximumLimits', ev_maxvalues)

        format = "%Y-%m-%dT%H:%M:%SZ"  # "yyyy-MM-dd'T'HH:mm:ss'Z'"
        datetime_now_utc = datetime.utcnow()

        ev_reamingTime: dict = dict()

        if current_demand_req.remaining_time_to_bulk_soc:
            seconds_bulk_soc: float = current_demand_req.remaining_time_to_bulk_soc.value * pow(
                10, current_demand_req.remaining_time_to_bulk_soc.multiplier
            )
            re_bulk_soc_time = datetime_now_utc + \
                timedelta(seconds=seconds_bulk_soc)
            ev_reamingTime.update(
                {"EV_RemainingTimeToBulkSoC": re_bulk_soc_time.strftime(format)})

        if current_demand_req.remaining_time_to_full_soc:
            seconds_full_soc: float = current_demand_req.remaining_time_to_full_soc.value * pow(
                10, current_demand_req.remaining_time_to_full_soc.multiplier
            )
            re_full_soc_time = datetime_now_utc + \
                timedelta(seconds=seconds_full_soc)
            ev_reamingTime.update(
                {"EV_RemainingTimeToFullSoC": re_full_soc_time.strftime(format)})

        if ev_reamingTime:
            EVEREST_CTX.publish('DC_EVRemainingTime', ev_reamingTime)
        # EVerest code end #

        # EVerest code start #
        if self.firstMessage is True:
            EVEREST_CTX.publish('currentDemand_Started', None)
            self.firstMessage = False

        EVEREST_CTX.publish('DC_ChargingComplete',
                            current_demand_req.charging_complete)

        ev_status: dict = dict([
            ("DC_EVReady", current_demand_req.dc_ev_status.ev_ready),
            ("DC_EVErrorCode", current_demand_req.dc_ev_status.ev_error_code),
            ("DC_EVRESSSOC", current_demand_req.dc_ev_status.ev_ress_soc),
        ])
        EVEREST_CTX.publish('DC_EVStatus', ev_status)

        ev_target_voltage = current_demand_req.ev_target_voltage.value * \
            pow(10, current_demand_req.ev_target_voltage.multiplier)
        # if ev_target_voltage < 0: ev_target_voltage = 0
        ev_target_current = current_demand_req.ev_target_current.value * \
            pow(10, current_demand_req.ev_target_current.multiplier)
        # if ev_target_current < 0: ev_target_current = 0
        ev_targetvalues: dict = dict([
            ("DC_EVTargetVoltage", ev_target_voltage),
            ("DC_EVTargetCurrent", ev_target_current),
        ])
        EVEREST_CTX.publish('DC_EVTargetVoltageCurrent', ev_targetvalues)

        if current_demand_req.bulk_charging_complete:
            EVEREST_CTX.publish('DC_BulkChargingComplete',
                                current_demand_req.bulk_charging_complete)

        ev_maxvalues: dict = dict()

        if current_demand_req.ev_max_current_limit:
            ev_max_current_limit: float = current_demand_req.ev_max_current_limit.value * pow(
                10, current_demand_req.ev_max_current_limit.multiplier
            )
            # if ev_max_current_limit < 0: ev_max_current_limit = 0
            ev_maxvalues.update(
                {"DC_EVMaximumCurrentLimit": ev_max_current_limit})

        if current_demand_req.ev_max_voltage_limit:
            ev_max_voltage_limit: float = current_demand_req.ev_max_voltage_limit.value * pow(
                10, current_demand_req.ev_max_voltage_limit.multiplier
            )
            # if ev_max_voltage_limit < 0: ev_max_voltage_limit = 0
            ev_maxvalues.update(
                {"DC_EVMaximumVoltageLimit": ev_max_voltage_limit})

        if current_demand_req.ev_max_power_limit:
            ev_max_power_limit: float = current_demand_req.ev_max_power_limit.value * pow(
                10, current_demand_req.ev_max_power_limit.multiplier
            )
            # if ev_max_power_limit < 0: ev_max_power_limit = 0
            ev_maxvalues.update({"DC_EVMaximumPowerLimit": ev_max_power_limit})

        if ev_maxvalues:
            EVEREST_CTX.publish('DC_EVMaximumLimits', ev_maxvalues)

        format = "%Y-%m-%dT%H:%M:%SZ"  # "yyyy-MM-dd'T'HH:mm:ss'Z'"
        datetime_now_utc = datetime.utcnow()

        ev_reamingTime: dict = dict()

        if current_demand_req.remaining_time_to_bulk_soc:
            seconds_bulk_soc: float = current_demand_req.remaining_time_to_bulk_soc.value * pow(
                10, current_demand_req.remaining_time_to_bulk_soc.multiplier
            )
            re_bulk_soc_time = datetime_now_utc + \
                timedelta(seconds=seconds_bulk_soc)
            ev_reamingTime.update(
                {"EV_RemainingTimeToBulkSoC": re_bulk_soc_time.strftime(format)})

        if current_demand_req.remaining_time_to_full_soc:
            seconds_full_soc: float = current_demand_req.remaining_time_to_full_soc.value * pow(
                10, current_demand_req.remaining_time_to_full_soc.multiplier
            )
            re_full_soc_time = datetime_now_utc + \
                timedelta(seconds=seconds_full_soc)
            ev_reamingTime.update(
                {"EV_RemainingTimeToFullSoC": re_full_soc_time.strftime(format)})

        if ev_reamingTime:
            EVEREST_CTX.publish('DC_EVRemainingTime', ev_reamingTime)
        # EVerest code end #

        ev_data_context = self.comm_session.evse_controller.ev_data_context
        ev_data_context.update_charge_loop_parameters(current_demand_req)

        # Updates the power electronics targets based on EV requests
        try:
            await self.comm_session.evse_controller.send_charging_command(
                ev_data_context.target_voltage,
                ev_data_context.target_current,
            )
        except asyncio.TimeoutError:
            self.stop_state_machine(
                "Error sending targets to charging station in charging loop.",
                message,
                ResponseCode.FAILED,
            )
            return

        # EVerest code start #
        receipt_required: bool = None
        if self.comm_session.selected_auth_option == AuthEnum.EIM_V2:
            receipt_required = False  # Always false
        else:
            receipt_required = await self.comm_session.evse_controller.get_receipt_required()
        # EVerest code end #

        # We don't care about signed meter values from the EVCC, but if you
        # do, then set receipt_required to True and set the field meter_info
        evse_controller = self.comm_session.evse_controller

        dc_evse_status = await evse_controller.get_dc_evse_status()

        current_demand_res = CurrentDemandRes(
            response_code=ResponseCode.OK,
            dc_evse_status=await evse_controller.get_dc_evse_status(),
            evse_present_voltage=await evse_controller.get_evse_present_voltage(Protocol.ISO_15118_2),
            evse_present_current=await evse_controller.get_evse_present_current(Protocol.ISO_15118_2),
            evse_current_limit_achieved=(
                await evse_controller.is_evse_current_limit_achieved()
            ),
            evse_voltage_limit_achieved=(
                await evse_controller.is_evse_voltage_limit_achieved()
            ),
            evse_power_limit_achieved=await evse_controller.is_evse_power_limit_achieved(),  # noqa
            evse_max_voltage_limit=await evse_controller.get_evse_max_voltage_limit(),
            evse_max_current_limit=await evse_controller.get_evse_max_current_limit(),
            evse_max_power_limit=await evse_controller.get_evse_max_power_limit(),
            evse_id=await evse_controller.get_evse_id(Protocol.ISO_15118_2),
            sa_schedule_tuple_id=self.comm_session.selected_schedule,
            # TODO Could maybe request an OCPP setting that determines
            #      whether or not a receipt is required and when
            #      (probably only makes sense at the beginning and end of
            #      a charging session). If true, set MeterInfo.
            # EVerest code start #
            meter_info=await self.comm_session.evse_controller.get_meter_info_v2(),
            receipt_required=receipt_required,
            # EVerest code end #
        )

        if dc_evse_status.evse_status_code is DCEVSEStatusCode.EVSE_SHUTDOWN:
            EVEREST_CTX.publish('currentDemand_Finished', None)

        if current_demand_res.meter_info:
            self.comm_session.sent_meter_info = current_demand_res.meter_info

        # TODO Check in which case we would set EVSEMaxCurrent and how to
        #      request it via MQTT. Is optional, so let's leave it out for
        #      now.

        # TODO Check if a renegotiation is wanted (would be set in the field
        #      dc_evse_status). Let's leave that out for now.

        # TODO Next request could be another CurrentDemandReq or a
        # PowerDeliveryReq, so we remain in this state for now
        next_state: Optional[Type[State]] = None
        if current_demand_res.receipt_required:
            # But if we set receipt_required to True, we expect a
            # MeteringReceiptReq
            next_state = MeteringReceipt

        self.create_next_message(
            next_state,
            current_demand_res,
            Timeouts.V2G_SECC_SEQUENCE_TIMEOUT,
            Namespace.ISO_V2_MSG_DEF,
        )

        self.expecting_current_demand_req = False


class WeldingDetection(StateSECC):
    """
    The ISO 15118-2 state in which the SECC processes an
    WeldingDetectionReq message from the EVCC.
    """

    def __init__(self, comm_session: SECCCommunicationSession):
        super().__init__(comm_session, Timeouts.V2G_SECC_SEQUENCE_TIMEOUT)
        self.expecting_welding_detection_req = True

    async def process_message(
        self,
        message: Union[
            SupportedAppProtocolReq,
            SupportedAppProtocolRes,
            V2GMessageV2,
            V2GMessageV20,
            V2GMessageDINSPEC,
        ],
        message_exi: bytes = None,
    ):
        msg = self.check_msg_v2(
            message,
            [
                WeldingDetectionReq,
                SessionStopReq,
            ],
            self.expecting_welding_detection_req,
        )
        if not msg:
            return

        if msg.body.session_stop_req:
            await SessionStop(self.comm_session).process_message(message, message_exi)
            return

        # EVerest code start #
        welding_detection_req: WeldingDetectionReq = msg.body.welding_detection_req

        ev_status: dict = dict([
            ("DC_EVReady", welding_detection_req.dc_ev_status.ev_ready),
            ("DC_EVErrorCode", welding_detection_req.dc_ev_status.ev_error_code),
            ("DC_EVRESSSOC", welding_detection_req.dc_ev_status.ev_ress_soc),
        ])
        EVEREST_CTX.publish('DC_EVStatus', ev_status)
        # EVerest code end #

        welding_detection_res = WeldingDetectionRes(
            response_code=ResponseCode.OK,
            dc_evse_status=await self.comm_session.evse_controller.get_dc_evse_status(),
            evse_present_voltage=(
                await self.comm_session.evse_controller.get_evse_present_voltage(
                    Protocol.ISO_15118_2
                )
            ),
        )

        next_state = None
        self.create_next_message(
            next_state,
            welding_detection_res,
            Timeouts.V2G_SECC_SEQUENCE_TIMEOUT,
            Namespace.ISO_V2_MSG_DEF,
        )

        self.expecting_welding_detection_req = False


def get_state_by_msg_type(message_type: Type[BodyBase]) -> Optional[Type[State]]:
    states_dict = {
        SessionSetupReq: SessionSetup,
        ServiceDiscoveryReq: ServiceDiscovery,
        ServiceDetailReq: ServiceDetail,
        PaymentServiceSelectionReq: PaymentServiceSelection,
        CertificateInstallationReq: CertificateInstallation,
        CertificateUpdateReq: CertificateUpdate,
        PaymentDetailsReq: PaymentDetails,
        AuthorizationReq: Authorization,
        CableCheckReq: CableCheck,
        PreChargeReq: PreCharge,
        ChargeParameterDiscoveryReq: ChargeParameterDiscovery,
        PowerDeliveryReq: PowerDelivery,
        ChargingStatusReq: ChargingStatus,
        CurrentDemandReq: CurrentDemand,
        MeteringReceiptReq: MeteringReceipt,
        WeldingDetectionReq: WeldingDetection,
        SessionStopReq: SessionStop,
    }

    return states_dict.get(message_type, None)<|MERGE_RESOLUTION|>--- conflicted
+++ resolved
@@ -12,12 +12,8 @@
 import os
 
 from iso15118.secc.comm_session_handler import SECCCommunicationSession
-<<<<<<< HEAD
 from iso15118.secc.controller.ev_data import EVSessionContext
-=======
-from iso15118.secc.controller.ev_data import EVSessionContext15118
 from iso15118.secc.controller.evse_data import CurrentType
->>>>>>> 6e7c8c28
 from iso15118.secc.controller.interface import AuthorizationResponse
 from iso15118.secc.states.secc_state import StateSECC
 from iso15118.shared.exceptions import (
@@ -1594,12 +1590,7 @@
             ac_evse_charge_params = (
                 await self.comm_session.evse_controller.get_ac_charge_params_v2()
             )
-<<<<<<< HEAD
-            evse_data_context.update_ac_charge_parameters_v2(
-                ac_evse_charge_params)
-=======
             evse_data_context.current_type = CurrentType.AC
->>>>>>> 6e7c8c28
             ev_data_context.update_ac_charge_parameters_v2(
                 charge_params_req.ac_ev_charge_parameter
             )
@@ -1634,12 +1625,7 @@
             dc_evse_charge_params = (
                 await self.comm_session.evse_controller.get_dc_charge_parameters_v2()
             )
-<<<<<<< HEAD
-            evse_data_context.update_dc_charge_parameters(
-                dc_evse_charge_params)
-=======
             evse_data_context.current_type = CurrentType.DC
->>>>>>> 6e7c8c28
             ev_data_context.update_dc_charge_parameters(
                 charge_params_req.dc_ev_charge_parameter
             )
