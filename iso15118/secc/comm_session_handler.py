--- conflicted
+++ resolved
@@ -199,14 +199,9 @@
         # The comm_sessions dict keys are of type str (the IPv6 address), the
         # values are a tuple containing the SECCCommunicationSession and the
         # associated ayncio.Task object (so we can cancel the task when needed)
-<<<<<<< HEAD
-        self.comm_sessions: Dict[str,
-                                 (SECCCommunicationSession, asyncio.Task)] = {}
-=======
         self.comm_sessions: Dict[
             str, Tuple[SECCCommunicationSession, asyncio.Task]
         ] = {}
->>>>>>> 3ebfea18
 
     async def start_session_handler(
         self, iface: str, start_udp_server: Optional[bool] = True
@@ -218,13 +213,6 @@
         constructor.
         """
 
-<<<<<<< HEAD
-        self.udp_server = UDPServer(self._rcv_queue, iface)
-        udp_ready_event: asyncio.Event = asyncio.Event()
-        self.status_event_list.append(udp_ready_event)
-        self.tcp_server = TCPServer(
-            self._rcv_queue, iface, self.config.ciphersuites)
-=======
         if start_udp_server:
             self.udp_server = UDPServer(self._rcv_queue, iface)
             udp_ready_event: asyncio.Event = asyncio.Event()
@@ -233,8 +221,8 @@
         else:
             logger.info(f"UDP server disabled on {iface}")
 
-        self.tcp_server = TCPServer(self._rcv_queue, iface)
->>>>>>> 3ebfea18
+        self.tcp_server = TCPServer(
+            self._rcv_queue, iface, self.config.ciphersuites)
 
         self.list_of_tasks.extend(
             [
@@ -302,17 +290,9 @@
                         comm_session.resume()
                     except (KeyError, ConnectionResetError) as e:
                         if isinstance(e, ConnectionResetError):
-<<<<<<< HEAD
-                            logger.info(
-                                "Can't resume session. End and start new one.")
-                            await self.end_current_session(
-                                notification.ip_address,
-                                SessionStopAction.TERMINATE,
-=======
                             logger.info("Can't resume session. End and start new one.")
                             await self.end_current_session(
                                 notification.ip_address, SessionStopAction.TERMINATE
->>>>>>> 3ebfea18
                             )
                         comm_session = SECCCommunicationSession(
                             notification.transport,
@@ -362,21 +342,6 @@
                 logger.debug(
                     f"Preserved session state: {self.comm_sessions[peer_ip_address][0].ev_session_context}"  # noqa
                 )
-<<<<<<< HEAD
-            await cancel_task(self.tcp_server_handler)
-            await cancel_task(self.comm_sessions[peer_ip_address][1])
-        except Exception as e:
-            logger.warning(f"Unexpected error ending current session: {e}")
-        finally:
-            if session_stop_action == SessionStopAction.TERMINATE:
-                del self.comm_sessions[peer_ip_address]
-            else:
-                logger.debug(
-                    f"Preserved session state: {self.comm_sessions[peer_ip_address][0].ev_session_context}"  # noqa
-                )
-=======
->>>>>>> 3ebfea18
-
         self.tcp_server_handler = None
         if self.udp_server:
             self.udp_server.resume_udp_server()
